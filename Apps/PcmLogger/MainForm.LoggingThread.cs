﻿using System;
using System.Collections.Generic;
using System.Collections.Concurrent;
using System.IO;
using System.Text;
using System.Threading;
using System.Threading.Tasks;
using System.Windows.Forms;

namespace PcmHacking
{
    partial class MainForm
    {
        private ConcurrentQueue<Tuple<Logger, LogFileWriter, IEnumerable<string>>> logRowQueue = new ConcurrentQueue<Tuple<Logger, LogFileWriter, IEnumerable<string>>>();

        private AutoResetEvent endWriterThread = new AutoResetEvent(false);
        private AutoResetEvent rowAvailable = new AutoResetEvent(false);

        private static DateTime lastLogTime;

        private ManualResetEvent loggerThreadEnded = new ManualResetEvent(false);
        private ManualResetEvent writerThreadEnded = new ManualResetEvent(false);
        
        enum LogState
        {
            Nothing,
            DisplayOnly,
            StartSaving,
            Saving,
            StopSaving
        }

        private LogState logState = LogState.Nothing;

        /// <summary>
        /// Create a string that will look reasonable in the UI's main text box.
        /// TODO: Use a grid instead.
        /// </summary>
        private string FormatValuesForTextBox(DpidsAndMath dpidsAndMath, IEnumerable<string> rowValues)
        {
            StringBuilder builder = new StringBuilder();
            IEnumerator<string> rowValueEnumerator = rowValues.GetEnumerator();
            foreach (ParameterGroup group in dpidsAndMath.Profile.ParameterGroups)
            {
                foreach (ProfileParameter parameter in group.Parameters)
                {
                    rowValueEnumerator.MoveNext();
                    builder.Append(rowValueEnumerator.Current);
                    builder.Append('\t');
                    builder.Append(parameter.Conversion.Units);
                    builder.Append('\t');
                    builder.AppendLine(parameter.Parameter.Name);
                }
            }

            foreach (MathValue mathValue in dpidsAndMath.MathValueProcessor.GetMathValues())
            {
                rowValueEnumerator.MoveNext();
                builder.Append(rowValueEnumerator.Current);
                builder.Append('\t');
                builder.Append(mathValue.Units);
                builder.Append('\t');
                builder.AppendLine(mathValue.Name);
            }

            DateTime now = DateTime.Now;
            builder.AppendLine((now - lastLogTime).TotalMilliseconds.ToString("0.00") + "\tms\tQuery time");
            lastLogTime = now;

            return builder.ToString();
        }

        private async Task<Logger> RecreateLogger()
                {
            DpidsAndMath dpidsAndMath = null;

            this.Invoke(
                (MethodInvoker)
                delegate ()
                {
                    // Read parmeters from the UI
                    dpidsAndMath = this.CreateDpidConfiguration();
                });

            if (dpidsAndMath == null)
            {
                    this.loggerProgress.Invoke(
                    (MethodInvoker)
                    delegate ()
                    {
                        this.logValues.Text = "Unable to create DPID configuration.";
                    });

                Thread.Sleep(200);
                return null;
            }

            Logger logger = new Logger(this.Vehicle, dpidsAndMath, this.loader.Configuration);
                    if (!await logger.StartLogging())
                    {
                this.loggerProgress.Invoke(
                    (MethodInvoker)
                    delegate ()
                    {
                        this.logValues.Text = "Unable to start logging.";
                    });

                Thread.Sleep(200);

                // Force a retry.
                return null;
            }

            return logger;
        }

        private async Task<Tuple<LogFileWriter,StreamWriter>> StartSaving(Logger logger)
        {
            string logFilePath = GenerateLogFilePath();
            StreamWriter streamWriter = new StreamWriter(logFilePath);
            LogFileWriter logFileWriter = new LogFileWriter(streamWriter);

            IEnumerable<string> columnNames = logger.DpidsAndMath.GetColumnNames();
            await logFileWriter.WriteHeader(columnNames);

            return new Tuple<LogFileWriter, StreamWriter>(logFileWriter, streamWriter);
        }

        private void StopSaving(ref StreamWriter streamWriter)
        {
            if (streamWriter != null)
            {
                streamWriter.Dispose();
                streamWriter = null;
            }
        }

        private async Task ProcessRow(Logger logger, LogFileWriter logFileWriter)
        {
            IEnumerable<string> rowValues = await logger.GetNextRow();
            if (rowValues != null)
            {
                // Hand this data off to be written to disk and displayed in the UI.
                this.logRowQueue.Enqueue(
                    new Tuple<Logger, LogFileWriter, IEnumerable<string>>(
                        logger,
                        logFileWriter,
                        rowValues));

                this.rowAvailable.Set();
            }
                    }

        /// <summary>
        /// The loop that reads data from the PCM.
        /// </summary>
        private async void LoggingThread(object threadContext)
        {
            using (AwayMode lockScreenSuppressor = new AwayMode())
            {
                try
                {
                    // Start the write/display thread.
                    ThreadPool.QueueUserWorkItem(LogFileWriterThread, null);

#if Vpw4x
                    if (!await this.Vehicle.VehicleSetVPW4x(VpwSpeed.FourX))
                    {
                        this.AddUserMessage("Unable to switch to 4x.");
                        return;
                    }
#endif

                    StreamWriter streamWriter = null;
                    try
                            {
                        LogProfile lastProfile = null;
                        Logger logger = null;
                        LogFileWriter logFileWriter = null;

                        while (!this.logStopRequested)
                        {
                            // Re-create the logger with an updated profile if necessary.
                            if (this.currentProfile != lastProfile)
                            {
                                this.StopSaving(ref streamWriter);

<<<<<<< HEAD
                                if (this.currentProfile.IsEmpty)
                            {
=======
                                if ((this.currentProfile == null) || this.currentProfile.IsEmpty)
                                {
>>>>>>> 93e7566c
                                    this.logState = LogState.Nothing;
                                    lastProfile = this.currentProfile;
                                    logger = null;
                                }
                                else
                                {
                                    logger = await this.RecreateLogger();
                                    if (logger != null)
                                    {
                                        lastProfile = this.currentProfile;

                                        // If this was the first profile to load...
                                        if (this.logState == LogState.Nothing)
                                        {
                                            this.logState = LogState.DisplayOnly;
                                        }
                                    }

                                    switch (logState)
                                    {
                                        case LogState.Nothing:
                                        case LogState.DisplayOnly:
<<<<<<< HEAD
                                continue;
=======
                                        case LogState.StopSaving:
                                            break;
>>>>>>> 93e7566c

                                        default:
                                            var tuple = await this.StartSaving(logger);
                                            logFileWriter = tuple.Item1;
                                            streamWriter = tuple.Item2;
                                            logState = LogState.Saving;
                                            break;
                                    }
                                }

                                this.Invoke(
                                    (MethodInvoker)
                                    delegate ()
                                    {
                                        this.startStopSaving.Enabled = logger != null;
                                    });

                            }
                            
                            switch (logState)
                            {
                                case LogState.Nothing:
                                    this.loggerProgress.Invoke(
                                        (MethodInvoker)
                                delegate ()
                                {
                                            this.logValues.Text = "Please select some parameters, or open a log profile.";
                                });

                                    Thread.Sleep(200);
                                    break;

                                case LogState.DisplayOnly:
                                    await this.ProcessRow(logger, null);
                                    break;

                                case LogState.StartSaving:
                                    var tuple = await this.StartSaving(logger);
                                    logFileWriter = tuple.Item1;
                                    streamWriter = tuple.Item2;
                                    logState = LogState.Saving;
                                    break;

                                case LogState.Saving:
                                    await this.ProcessRow(logger, logFileWriter);
                                    break;

                                case LogState.StopSaving:
                                    this.StopSaving(ref streamWriter);
                                    this.logState = LogState.DisplayOnly;
                                    break;
                            }
                        }        
                    }
                    finally
                                {
                        if (streamWriter != null)
                        {
                            streamWriter.Dispose();
                            streamWriter = null;
                        }

                        endWriterThread.Set();
                    }
                }
                catch (Exception exception)
                {
                    this.AddUserMessage("Logging halted. " + exception.Message);
                    this.AddDebugMessage(exception.ToString());
                    this.logValues.Invoke(
                        (MethodInvoker)
                        delegate ()
                        {
                            this.logValues.Text = "Logging halted. " + exception.Message;
                            this.startStopSaving.Focus();
                        });
                }
                finally
                {
                    this.loggerThreadEnded.Set();
#if Vpw4x
                    if (!await this.Vehicle.VehicleSetVPW4x(VpwSpeed.Standard))
                    {
                        // Try twice...
                        await this.Vehicle.VehicleSetVPW4x(VpwSpeed.Standard);
                    }
#endif
                }
            }
        }

        /// <summary>
        /// Background thread to write to disk and send updates to the UI.
        /// This minimizes the amount code that executes between requests for new rows of log data.
        /// </summary>
        private void LogFileWriterThread(object threadContext)
        {
            WaitHandle[] writerHandles = new WaitHandle[] { endWriterThread, rowAvailable };

            try
            {
                while (!logStopRequested)
                {
                    int index = WaitHandle.WaitAny(writerHandles);
                    if (index == 0)
                    {
                        this.BeginInvoke((MethodInvoker)
                        delegate ()
                        {
                            this.logValues.Text = "Logging halted.";
                        });

                        return;
                    }

                    Tuple<Logger, LogFileWriter, IEnumerable<string>> row;
                    if (logRowQueue.TryDequeue(out row))
                    {
                        if (row.Item2 != null)
                        {
                            row.Item2.WriteLine(row.Item3);
                        }

                        string formattedValues = FormatValuesForTextBox(row.Item1.DpidsAndMath, row.Item3);

                        this.BeginInvoke((MethodInvoker)
                        delegate ()
                        {
                            this.logValues.Text = formattedValues;
                        });
                    }
                }
            }
            catch (Exception exception)
            {
                this.AddUserMessage("Log writing halted. " + exception.Message);
                this.AddDebugMessage(exception.ToString());
                this.logValues.Invoke(
                        (MethodInvoker)
                        delegate ()
                        {
                        this.logValues.Text = "Log writing halted. " + exception.Message;
                        this.startStopSaving.Focus();
                        });
                }
            finally
            {
                this.writerThreadEnded.Set();
            }
        }
    }
}
<|MERGE_RESOLUTION|>--- conflicted
+++ resolved
@@ -1,374 +1,365 @@
-﻿using System;
-using System.Collections.Generic;
-using System.Collections.Concurrent;
-using System.IO;
-using System.Text;
-using System.Threading;
-using System.Threading.Tasks;
-using System.Windows.Forms;
-
-namespace PcmHacking
-{
-    partial class MainForm
-    {
-        private ConcurrentQueue<Tuple<Logger, LogFileWriter, IEnumerable<string>>> logRowQueue = new ConcurrentQueue<Tuple<Logger, LogFileWriter, IEnumerable<string>>>();
-
-        private AutoResetEvent endWriterThread = new AutoResetEvent(false);
-        private AutoResetEvent rowAvailable = new AutoResetEvent(false);
-
-        private static DateTime lastLogTime;
-
-        private ManualResetEvent loggerThreadEnded = new ManualResetEvent(false);
-        private ManualResetEvent writerThreadEnded = new ManualResetEvent(false);
-        
-        enum LogState
-        {
-            Nothing,
-            DisplayOnly,
-            StartSaving,
-            Saving,
-            StopSaving
-        }
-
-        private LogState logState = LogState.Nothing;
-
-        /// <summary>
-        /// Create a string that will look reasonable in the UI's main text box.
-        /// TODO: Use a grid instead.
-        /// </summary>
-        private string FormatValuesForTextBox(DpidsAndMath dpidsAndMath, IEnumerable<string> rowValues)
-        {
-            StringBuilder builder = new StringBuilder();
-            IEnumerator<string> rowValueEnumerator = rowValues.GetEnumerator();
-            foreach (ParameterGroup group in dpidsAndMath.Profile.ParameterGroups)
-            {
-                foreach (ProfileParameter parameter in group.Parameters)
-                {
-                    rowValueEnumerator.MoveNext();
-                    builder.Append(rowValueEnumerator.Current);
-                    builder.Append('\t');
-                    builder.Append(parameter.Conversion.Units);
-                    builder.Append('\t');
-                    builder.AppendLine(parameter.Parameter.Name);
-                }
-            }
-
-            foreach (MathValue mathValue in dpidsAndMath.MathValueProcessor.GetMathValues())
-            {
-                rowValueEnumerator.MoveNext();
-                builder.Append(rowValueEnumerator.Current);
-                builder.Append('\t');
-                builder.Append(mathValue.Units);
-                builder.Append('\t');
-                builder.AppendLine(mathValue.Name);
-            }
-
-            DateTime now = DateTime.Now;
-            builder.AppendLine((now - lastLogTime).TotalMilliseconds.ToString("0.00") + "\tms\tQuery time");
-            lastLogTime = now;
-
-            return builder.ToString();
-        }
-
-        private async Task<Logger> RecreateLogger()
-                {
-            DpidsAndMath dpidsAndMath = null;
-
-            this.Invoke(
-                (MethodInvoker)
-                delegate ()
-                {
-                    // Read parmeters from the UI
-                    dpidsAndMath = this.CreateDpidConfiguration();
-                });
-
-            if (dpidsAndMath == null)
-            {
-                    this.loggerProgress.Invoke(
-                    (MethodInvoker)
-                    delegate ()
-                    {
-                        this.logValues.Text = "Unable to create DPID configuration.";
-                    });
-
-                Thread.Sleep(200);
-                return null;
-            }
-
-            Logger logger = new Logger(this.Vehicle, dpidsAndMath, this.loader.Configuration);
-                    if (!await logger.StartLogging())
-                    {
-                this.loggerProgress.Invoke(
-                    (MethodInvoker)
-                    delegate ()
-                    {
-                        this.logValues.Text = "Unable to start logging.";
-                    });
-
-                Thread.Sleep(200);
-
-                // Force a retry.
-                return null;
-            }
-
-            return logger;
-        }
-
-        private async Task<Tuple<LogFileWriter,StreamWriter>> StartSaving(Logger logger)
-        {
-            string logFilePath = GenerateLogFilePath();
-            StreamWriter streamWriter = new StreamWriter(logFilePath);
-            LogFileWriter logFileWriter = new LogFileWriter(streamWriter);
-
-            IEnumerable<string> columnNames = logger.DpidsAndMath.GetColumnNames();
-            await logFileWriter.WriteHeader(columnNames);
-
-            return new Tuple<LogFileWriter, StreamWriter>(logFileWriter, streamWriter);
-        }
-
-        private void StopSaving(ref StreamWriter streamWriter)
-        {
-            if (streamWriter != null)
-            {
-                streamWriter.Dispose();
-                streamWriter = null;
-            }
-        }
-
-        private async Task ProcessRow(Logger logger, LogFileWriter logFileWriter)
-        {
-            IEnumerable<string> rowValues = await logger.GetNextRow();
-            if (rowValues != null)
-            {
-                // Hand this data off to be written to disk and displayed in the UI.
-                this.logRowQueue.Enqueue(
-                    new Tuple<Logger, LogFileWriter, IEnumerable<string>>(
-                        logger,
-                        logFileWriter,
-                        rowValues));
-
-                this.rowAvailable.Set();
-            }
-                    }
-
-        /// <summary>
-        /// The loop that reads data from the PCM.
-        /// </summary>
-        private async void LoggingThread(object threadContext)
-        {
-            using (AwayMode lockScreenSuppressor = new AwayMode())
-            {
-                try
-                {
-                    // Start the write/display thread.
-                    ThreadPool.QueueUserWorkItem(LogFileWriterThread, null);
-
-#if Vpw4x
-                    if (!await this.Vehicle.VehicleSetVPW4x(VpwSpeed.FourX))
-                    {
-                        this.AddUserMessage("Unable to switch to 4x.");
-                        return;
-                    }
-#endif
-
-                    StreamWriter streamWriter = null;
-                    try
-                            {
-                        LogProfile lastProfile = null;
-                        Logger logger = null;
-                        LogFileWriter logFileWriter = null;
-
-                        while (!this.logStopRequested)
-                        {
-                            // Re-create the logger with an updated profile if necessary.
-                            if (this.currentProfile != lastProfile)
-                            {
-                                this.StopSaving(ref streamWriter);
-
-<<<<<<< HEAD
-                                if (this.currentProfile.IsEmpty)
-                            {
-=======
-                                if ((this.currentProfile == null) || this.currentProfile.IsEmpty)
-                                {
->>>>>>> 93e7566c
-                                    this.logState = LogState.Nothing;
-                                    lastProfile = this.currentProfile;
-                                    logger = null;
-                                }
-                                else
-                                {
-                                    logger = await this.RecreateLogger();
-                                    if (logger != null)
-                                    {
-                                        lastProfile = this.currentProfile;
-
-                                        // If this was the first profile to load...
-                                        if (this.logState == LogState.Nothing)
-                                        {
-                                            this.logState = LogState.DisplayOnly;
-                                        }
-                                    }
-
-                                    switch (logState)
-                                    {
-                                        case LogState.Nothing:
-                                        case LogState.DisplayOnly:
-<<<<<<< HEAD
-                                continue;
-=======
-                                        case LogState.StopSaving:
-                                            break;
->>>>>>> 93e7566c
-
-                                        default:
-                                            var tuple = await this.StartSaving(logger);
-                                            logFileWriter = tuple.Item1;
-                                            streamWriter = tuple.Item2;
-                                            logState = LogState.Saving;
-                                            break;
-                                    }
-                                }
-
-                                this.Invoke(
-                                    (MethodInvoker)
-                                    delegate ()
-                                    {
-                                        this.startStopSaving.Enabled = logger != null;
-                                    });
-
-                            }
-                            
-                            switch (logState)
-                            {
-                                case LogState.Nothing:
-                                    this.loggerProgress.Invoke(
-                                        (MethodInvoker)
-                                delegate ()
-                                {
-                                            this.logValues.Text = "Please select some parameters, or open a log profile.";
-                                });
-
-                                    Thread.Sleep(200);
-                                    break;
-
-                                case LogState.DisplayOnly:
-                                    await this.ProcessRow(logger, null);
-                                    break;
-
-                                case LogState.StartSaving:
-                                    var tuple = await this.StartSaving(logger);
-                                    logFileWriter = tuple.Item1;
-                                    streamWriter = tuple.Item2;
-                                    logState = LogState.Saving;
-                                    break;
-
-                                case LogState.Saving:
-                                    await this.ProcessRow(logger, logFileWriter);
-                                    break;
-
-                                case LogState.StopSaving:
-                                    this.StopSaving(ref streamWriter);
-                                    this.logState = LogState.DisplayOnly;
-                                    break;
-                            }
-                        }        
-                    }
-                    finally
-                                {
-                        if (streamWriter != null)
-                        {
-                            streamWriter.Dispose();
-                            streamWriter = null;
-                        }
-
-                        endWriterThread.Set();
-                    }
-                }
-                catch (Exception exception)
-                {
-                    this.AddUserMessage("Logging halted. " + exception.Message);
-                    this.AddDebugMessage(exception.ToString());
-                    this.logValues.Invoke(
-                        (MethodInvoker)
-                        delegate ()
-                        {
-                            this.logValues.Text = "Logging halted. " + exception.Message;
-                            this.startStopSaving.Focus();
-                        });
-                }
-                finally
-                {
-                    this.loggerThreadEnded.Set();
-#if Vpw4x
-                    if (!await this.Vehicle.VehicleSetVPW4x(VpwSpeed.Standard))
-                    {
-                        // Try twice...
-                        await this.Vehicle.VehicleSetVPW4x(VpwSpeed.Standard);
-                    }
-#endif
-                }
-            }
-        }
-
-        /// <summary>
-        /// Background thread to write to disk and send updates to the UI.
-        /// This minimizes the amount code that executes between requests for new rows of log data.
-        /// </summary>
-        private void LogFileWriterThread(object threadContext)
-        {
-            WaitHandle[] writerHandles = new WaitHandle[] { endWriterThread, rowAvailable };
-
-            try
-            {
-                while (!logStopRequested)
-                {
-                    int index = WaitHandle.WaitAny(writerHandles);
-                    if (index == 0)
-                    {
-                        this.BeginInvoke((MethodInvoker)
-                        delegate ()
-                        {
-                            this.logValues.Text = "Logging halted.";
-                        });
-
-                        return;
-                    }
-
-                    Tuple<Logger, LogFileWriter, IEnumerable<string>> row;
-                    if (logRowQueue.TryDequeue(out row))
-                    {
-                        if (row.Item2 != null)
-                        {
-                            row.Item2.WriteLine(row.Item3);
-                        }
-
-                        string formattedValues = FormatValuesForTextBox(row.Item1.DpidsAndMath, row.Item3);
-
-                        this.BeginInvoke((MethodInvoker)
-                        delegate ()
-                        {
-                            this.logValues.Text = formattedValues;
-                        });
-                    }
-                }
-            }
-            catch (Exception exception)
-            {
-                this.AddUserMessage("Log writing halted. " + exception.Message);
-                this.AddDebugMessage(exception.ToString());
-                this.logValues.Invoke(
-                        (MethodInvoker)
-                        delegate ()
-                        {
-                        this.logValues.Text = "Log writing halted. " + exception.Message;
-                        this.startStopSaving.Focus();
-                        });
-                }
-            finally
-            {
-                this.writerThreadEnded.Set();
-            }
-        }
-    }
-}
+﻿using System;
+using System.Collections.Generic;
+using System.Collections.Concurrent;
+using System.IO;
+using System.Text;
+using System.Threading;
+using System.Threading.Tasks;
+using System.Windows.Forms;
+
+namespace PcmHacking
+{
+    partial class MainForm
+    {
+        private ConcurrentQueue<Tuple<Logger, LogFileWriter, IEnumerable<string>>> logRowQueue = new ConcurrentQueue<Tuple<Logger, LogFileWriter, IEnumerable<string>>>();
+
+        private AutoResetEvent endWriterThread = new AutoResetEvent(false);
+        private AutoResetEvent rowAvailable = new AutoResetEvent(false);
+
+        private static DateTime lastLogTime;
+
+        private ManualResetEvent loggerThreadEnded = new ManualResetEvent(false);
+        private ManualResetEvent writerThreadEnded = new ManualResetEvent(false);
+        
+        enum LogState
+        {
+            Nothing,
+            DisplayOnly,
+            StartSaving,
+            Saving,
+            StopSaving
+        }
+
+        private LogState logState = LogState.Nothing;
+
+        /// <summary>
+        /// Create a string that will look reasonable in the UI's main text box.
+        /// TODO: Use a grid instead.
+        /// </summary>
+        private string FormatValuesForTextBox(DpidsAndMath dpidsAndMath, IEnumerable<string> rowValues)
+        {
+            StringBuilder builder = new StringBuilder();
+            IEnumerator<string> rowValueEnumerator = rowValues.GetEnumerator();
+            foreach (ParameterGroup group in dpidsAndMath.Profile.ParameterGroups)
+            {
+                foreach (ProfileParameter parameter in group.Parameters)
+                {
+                    rowValueEnumerator.MoveNext();
+                    builder.Append(rowValueEnumerator.Current);
+                    builder.Append('\t');
+                    builder.Append(parameter.Conversion.Units);
+                    builder.Append('\t');
+                    builder.AppendLine(parameter.Parameter.Name);
+                }
+            }
+
+            foreach (MathValue mathValue in dpidsAndMath.MathValueProcessor.GetMathValues())
+            {
+                rowValueEnumerator.MoveNext();
+                builder.Append(rowValueEnumerator.Current);
+                builder.Append('\t');
+                builder.Append(mathValue.Units);
+                builder.Append('\t');
+                builder.AppendLine(mathValue.Name);
+            }
+
+            DateTime now = DateTime.Now;
+            builder.AppendLine((now - lastLogTime).TotalMilliseconds.ToString("0.00") + "\tms\tQuery time");
+            lastLogTime = now;
+
+            return builder.ToString();
+        }
+
+        private async Task<Logger> RecreateLogger()
+                {
+            DpidsAndMath dpidsAndMath = null;
+
+            this.Invoke(
+                (MethodInvoker)
+                delegate ()
+                {
+                    // Read parmeters from the UI
+                    dpidsAndMath = this.CreateDpidConfiguration();
+                });
+
+            if (dpidsAndMath == null)
+            {
+                    this.loggerProgress.Invoke(
+                    (MethodInvoker)
+                    delegate ()
+                    {
+                        this.logValues.Text = "Unable to create DPID configuration.";
+                    });
+
+                Thread.Sleep(200);
+                return null;
+            }
+
+            Logger logger = new Logger(this.Vehicle, dpidsAndMath, this.loader.Configuration);
+                    if (!await logger.StartLogging())
+                    {
+                this.loggerProgress.Invoke(
+                    (MethodInvoker)
+                    delegate ()
+                    {
+                        this.logValues.Text = "Unable to start logging.";
+                    });
+
+                Thread.Sleep(200);
+
+                // Force a retry.
+                return null;
+            }
+
+            return logger;
+        }
+
+        private async Task<Tuple<LogFileWriter,StreamWriter>> StartSaving(Logger logger)
+        {
+            string logFilePath = GenerateLogFilePath();
+            StreamWriter streamWriter = new StreamWriter(logFilePath);
+            LogFileWriter logFileWriter = new LogFileWriter(streamWriter);
+
+            IEnumerable<string> columnNames = logger.DpidsAndMath.GetColumnNames();
+            await logFileWriter.WriteHeader(columnNames);
+
+            return new Tuple<LogFileWriter, StreamWriter>(logFileWriter, streamWriter);
+        }
+
+        private void StopSaving(ref StreamWriter streamWriter)
+        {
+            if (streamWriter != null)
+            {
+                streamWriter.Dispose();
+                streamWriter = null;
+            }
+        }
+
+        private async Task ProcessRow(Logger logger, LogFileWriter logFileWriter)
+        {
+            IEnumerable<string> rowValues = await logger.GetNextRow();
+            if (rowValues != null)
+            {
+                // Hand this data off to be written to disk and displayed in the UI.
+                this.logRowQueue.Enqueue(
+                    new Tuple<Logger, LogFileWriter, IEnumerable<string>>(
+                        logger,
+                        logFileWriter,
+                        rowValues));
+
+                this.rowAvailable.Set();
+            }
+                    }
+
+        /// <summary>
+        /// The loop that reads data from the PCM.
+        /// </summary>
+        private async void LoggingThread(object threadContext)
+        {
+            using (AwayMode lockScreenSuppressor = new AwayMode())
+            {
+                try
+                {
+                    // Start the write/display thread.
+                    ThreadPool.QueueUserWorkItem(LogFileWriterThread, null);
+
+#if Vpw4x
+                    if (!await this.Vehicle.VehicleSetVPW4x(VpwSpeed.FourX))
+                    {
+                        this.AddUserMessage("Unable to switch to 4x.");
+                        return;
+                    }
+#endif
+
+                    StreamWriter streamWriter = null;
+                    try
+                            {
+                        LogProfile lastProfile = null;
+                        Logger logger = null;
+                        LogFileWriter logFileWriter = null;
+
+                        while (!this.logStopRequested)
+                        {
+                            // Re-create the logger with an updated profile if necessary.
+                            if (this.currentProfile != lastProfile)
+                            {
+                                this.StopSaving(ref streamWriter);
+
+                                if ((this.currentProfile == null) || this.currentProfile.IsEmpty)
+                            {
+                                    this.logState = LogState.Nothing;
+                                    lastProfile = this.currentProfile;
+                                    logger = null;
+                                }
+                                else
+                                {
+                                    logger = await this.RecreateLogger();
+                                    if (logger != null)
+                                    {
+                                        lastProfile = this.currentProfile;
+
+                                        // If this was the first profile to load...
+                                        if (this.logState == LogState.Nothing)
+                                        {
+                                        this.logState = LogState.DisplayOnly;
+                                    }
+                                    }
+
+                                    switch (logState)
+                                    {
+                                        case LogState.Nothing:
+                                        case LogState.DisplayOnly:
+                                        case LogState.StopSaving:
+                                            break;
+
+                                        default:
+                                            var tuple = await this.StartSaving(logger);
+                                            logFileWriter = tuple.Item1;
+                                            streamWriter = tuple.Item2;
+                                            logState = LogState.Saving;
+                                            break;
+                                    }
+                                }
+
+                                this.Invoke(
+                                    (MethodInvoker)
+                                    delegate ()
+                                    {
+                                        this.startStopSaving.Enabled = logger != null;
+                                    });
+
+                            }
+                            
+                            switch (logState)
+                            {
+                                case LogState.Nothing:
+                                    this.loggerProgress.Invoke(
+                                        (MethodInvoker)
+                                delegate ()
+                                {
+                                            this.logValues.Text = "Please select some parameters, or open a log profile.";
+                                });
+
+                                    Thread.Sleep(200);
+                                    break;
+
+                                case LogState.DisplayOnly:
+                                    await this.ProcessRow(logger, null);
+                                    break;
+
+                                case LogState.StartSaving:
+                                    var tuple = await this.StartSaving(logger);
+                                    logFileWriter = tuple.Item1;
+                                    streamWriter = tuple.Item2;
+                                    logState = LogState.Saving;
+                                    break;
+
+                                case LogState.Saving:
+                                    await this.ProcessRow(logger, logFileWriter);
+                                    break;
+
+                                case LogState.StopSaving:
+                                    this.StopSaving(ref streamWriter);
+                                    this.logState = LogState.DisplayOnly;
+                                    break;
+                            }
+                        }        
+                    }
+                    finally
+                                {
+                        if (streamWriter != null)
+                        {
+                            streamWriter.Dispose();
+                            streamWriter = null;
+                        }
+
+                        endWriterThread.Set();
+                    }
+                }
+                catch (Exception exception)
+                {
+                    this.AddUserMessage("Logging halted. " + exception.Message);
+                    this.AddDebugMessage(exception.ToString());
+                    this.logValues.Invoke(
+                        (MethodInvoker)
+                        delegate ()
+                        {
+                            this.logValues.Text = "Logging halted. " + exception.Message;
+                            this.startStopSaving.Focus();
+                        });
+                }
+                finally
+                {
+                    this.loggerThreadEnded.Set();
+#if Vpw4x
+                    if (!await this.Vehicle.VehicleSetVPW4x(VpwSpeed.Standard))
+                    {
+                        // Try twice...
+                        await this.Vehicle.VehicleSetVPW4x(VpwSpeed.Standard);
+                    }
+#endif
+                }
+            }
+        }
+
+        /// <summary>
+        /// Background thread to write to disk and send updates to the UI.
+        /// This minimizes the amount code that executes between requests for new rows of log data.
+        /// </summary>
+        private void LogFileWriterThread(object threadContext)
+        {
+            WaitHandle[] writerHandles = new WaitHandle[] { endWriterThread, rowAvailable };
+
+            try
+            {
+                while (!logStopRequested)
+                {
+                    int index = WaitHandle.WaitAny(writerHandles);
+                    if (index == 0)
+                    {
+                        this.BeginInvoke((MethodInvoker)
+                        delegate ()
+                        {
+                            this.logValues.Text = "Logging halted.";
+                        });
+
+                        return;
+                    }
+
+                    Tuple<Logger, LogFileWriter, IEnumerable<string>> row;
+                    if (logRowQueue.TryDequeue(out row))
+                    {
+                        if (row.Item2 != null)
+                        {
+                            row.Item2.WriteLine(row.Item3);
+                        }
+
+                        string formattedValues = FormatValuesForTextBox(row.Item1.DpidsAndMath, row.Item3);
+
+                        this.BeginInvoke((MethodInvoker)
+                        delegate ()
+                        {
+                            this.logValues.Text = formattedValues;
+                        });
+                    }
+                }
+            }
+            catch (Exception exception)
+            {
+                this.AddUserMessage("Log writing halted. " + exception.Message);
+                this.AddDebugMessage(exception.ToString());
+                this.logValues.Invoke(
+                        (MethodInvoker)
+                        delegate ()
+                        {
+                        this.logValues.Text = "Log writing halted. " + exception.Message;
+                        this.startStopSaving.Focus();
+                        });
+                }
+            finally
+            {
+                this.writerThreadEnded.Set();
+            }
+        }
+    }
+}