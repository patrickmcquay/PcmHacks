﻿using System;
using System.Collections.Generic;
using System.Diagnostics;
using System.IO;
using System.Linq;
using System.Text;
using System.Threading.Tasks;

namespace PcmHacking
{
    /// <summary>
    /// This class encapsulates all code that is unique to the DVI interface.
    /// </summary>
    /// 
    public class OBDXProDevice : SerialDevice
    {
        public const string DeviceType = "OBDX Pro";
        public bool TimeStampsEnabled = false;
        public bool CRCInReceivedFrame = false;

        // This default is probably excessive but it should always be
        // overwritten by a call to SetTimeout before use anyhow.
        private VpwSpeed vpwSpeed = VpwSpeed.Standard;

        //ELM Command Set
        //To be put in, not really needed if using DVI command set

        //DVI (Direct Vehicle Interface) Command Set
        public static readonly Message DVI_BOARD_HARDWARE_VERSION = new Message(new byte[] { 0x22, 0x1, 0x0, 0 });
        public static readonly Message DVI_BOARD_FIRMWARE_VERSION = new Message(new byte[] { 0x22, 0x1, 0x1, 0 });
        public static readonly Message DVI_BOARD_MODEL = new Message(new byte[] { 0x22, 0x1, 0x2,0 });
        public static readonly Message DVI_BOARD_NAME = new Message(new byte[] { 0x22, 0x1, 0x3,0 });
        public static readonly Message DVI_UniqueSerial = new Message(new byte[] { 0x22, 0x1, 0x4, 0 });
        public static readonly Message DVI_Supported_OBD_Protocols = new Message(new byte[] { 0x22, 0x1, 0x5, 0 });
        public static readonly Message DVI_Supported_PC_Protocols = new Message(new byte[] { 0x22, 0x1, 0x6, 0 });

        public static readonly Message DVI_Req_NewtorkWriteStatus = new Message(new byte[] { 0x24, 0x1, 0x1, 0 });
        public static readonly Message DVI_Set_NewtorkWriteStatus = new Message(new byte[] { 0x24, 0x2, 0x1,0, 0 });
        public static readonly Message DVI_Req_ConfigRespStatus = new Message(new byte[] { 0x24, 0x1, 0x2, 0 });
        public static readonly Message DVI_Set_CofigRespStatus = new Message(new byte[] { 0x24, 0x2, 0x2, 0, 0 });

        public static readonly Message DVI_Req_TimeStampOnRxNetwork = new Message(new byte[] { 0x24, 0x1, 0x3, 0 });
        public static readonly Message DVI_Set_TimeStampOnRxNetwork = new Message(new byte[] { 0x24, 0x2, 0x3, 0,0 });

        public static readonly Message DVI_RESET = new Message(new byte[] { 0x25, 0x0,0 });

        public static readonly Message DVI_Req_OBD_Protocol = new Message(new byte[] { 0x31, 0x1, 0x1, 0 });
        public static readonly Message DVI_Set_OBD_Protocol = new Message(new byte[] { 0x31, 0x2, 0x1, 0,0 });
        public static readonly Message DVI_Req_NewtorkEnable = new Message(new byte[] { 0x31, 0x1, 0x2, 0 });
        public static readonly Message DVI_Set_NewtorkEnable = new Message(new byte[] { 0x31, 0x2, 0x2, 0, 0 });
        public static readonly Message DVI_Set_API_Protocol = new Message(new byte[] { 0x31, 0x2, 0x6, 0, 0 });

        public static readonly Message DVI_Req_To_Filter = new Message(new byte[] { 0x33, 0x1, 0x0, 0 });
        public static readonly Message DVI_Set_To_Filter = new Message(new byte[] { 0x33, 0x3, 0x0, 0, 0, 0 });
        public static readonly Message DVI_Req_From_Filter = new Message(new byte[] { 0x33, 0x1, 0x1, 0 });
        public static readonly Message DVI_Set_From_Filter = new Message(new byte[] { 0x33, 0x3, 0x1, 0, 0, 0 });
        public static readonly Message DVI_Req_RangeTo_Filter = new Message(new byte[] { 0x33, 0x1, 0x2, 0 });
        public static readonly Message DVI_Set_RangeTo_Filter = new Message(new byte[] { 0x33, 0x3, 0x2,0, 0, 0, 0 });
        public static readonly Message DVI_Req_RangeFrom_Filter = new Message(new byte[] { 0x33, 0x1, 0x3, 0 });
        public static readonly Message DVI_Set_RangeFrom_Filter = new Message(new byte[] { 0x33, 0x4, 0x3,0, 0, 0, 0 });
        public static readonly Message DVI_Req_Mask = new Message(new byte[] { 0x33, 0x1, 0x4, 0 });
        public static readonly Message DVI_Set_Mask = new Message(new byte[] { 0x33, 0x5, 0x4, 0, 0, 0,0, 0 });
        public static readonly Message DVI_Req_Speed = new Message(new byte[] { 0x33, 0x1, 0x6, 0 });
        public static readonly Message DVI_Set_Speed = new Message(new byte[] { 0x33, 0x2, 0x6, 0, 0 });
        public static readonly Message DVI_Req_ValidateCRC_onRX = new Message(new byte[] { 0x33, 0x1, 0x7, 0 });
        public static readonly Message DVI_Set_ValidateCRC_onRX = new Message(new byte[] { 0x33, 0x2, 0x7, 0, 0 });
        public static readonly Message DVI_Req_Show_CRC_OnNetwork = new Message(new byte[] { 0x33, 0x1, 0x8, 0 });
        public static readonly Message DVI_Set_Show_CRC_OnNetwork = new Message(new byte[] { 0x33, 0x2, 0x8, 0, 0 });
        public static readonly Message DVI_Req_Write_Idle_Timeout = new Message(new byte[] { 0x33, 0x1, 0x9, 0 });
        public static readonly Message DVI_Set_Write_Idle_Timeout = new Message(new byte[] { 0x33, 0x3, 0x9, 0,0, 0 });
        public static readonly Message DVI_Req_1x_Timings = new Message(new byte[] { 0x33, 0x2, 0xA,0, 0 });
        public static readonly Message DVI_Set_1x_Timings = new Message(new byte[] { 0x33, 0x4, 0xA, 0, 0, 0, 0 });
        public static readonly Message DVI_Req_4x_Timings = new Message(new byte[] { 0x33, 0x2, 0xB, 0, 0 });
        public static readonly Message DVI_Set_4x_Timings = new Message(new byte[] { 0x33, 0x4, 0xB, 0, 0, 0, 0 });
        public static readonly Message DVI_Req_ResetTimings = new Message(new byte[] { 0x33, 0x2, 0xC, 0, 0 });
        public static readonly Message DVI_Req_ErrorBits = new Message(new byte[] { 0x33, 0x1, 0xD, 0 });
        public static readonly Message DVI_Set_ErrorBits = new Message(new byte[] { 0x33, 0x3, 0xD, 0, 0, 0 });
        public static readonly Message DVI_Req_ErrorCount = new Message(new byte[] { 0x33, 0x2, 0xE,0, 0 });
        public static readonly Message DVI_Req_DefaultSettings = new Message(new byte[] { 0x33, 0x1, 0xF, 0 });

        public static readonly Message DVI_Req_ADC_SingleChannel = new Message(new byte[] { 0x35, 0x2, 0x0,0, 0 });
        public static readonly Message DVI_Req_ADC_MultipleChannels = new Message(new byte[] { 0x35, 0x2, 0x1, 0, 0 });

        public OBDXProDevice(IPort port, ILogger logger) : base(port, logger)
        {
            this.MaxSendSize = 4096 + 10 + 2;    // packets up to 4112 but we want 4096 byte data blocks
            this.MaxReceiveSize = 4096 + 10 + 2; // with 10 byte header and 2 byte block checksum
            this.Supports4X = true;

            // This will be used during device initialization.
            this.currentTimeoutScenario = TimeoutScenario.ReadProperty;
        }

        public override string GetDeviceType()
        {
            return DeviceType;
        }

        public override async Task<bool> Initialize()
        {
            this.Logger.AddDebugMessage("Initializing " + this.ToString());


            SerialPortConfiguration configuration = new SerialPortConfiguration();
            configuration.BaudRate = 115200;
            configuration.Timeout = 1000;
            await this.Port.OpenAsync(configuration);
            System.Threading.Thread.Sleep(100);

            ////Reset scantool - ensures starts at ELM protocol
            bool Status = await ResetDevice();
            if (Status == false)
            {
                this.Logger.AddUserMessage("Unable to reset DVI device.");
                return false;
            }

            //Request Board information
            Response<string> BoardName = await GetBoardDetails();
            if (BoardName.Status != ResponseStatus.Success)
            {
                this.Logger.AddUserMessage("Unable to get DVI device details.");
                return false;
            }

            //Set protocol to VPW mode
            Status =  await SetProtocol(OBDProtocols.VPW);
            if (Status == false)
            {
                this.Logger.AddUserMessage("Unable to set DVI device protocol to VPW.");
                return false;
            }

            Response<bool> SetupStatus = await DVISetup();
            if (SetupStatus.Status != ResponseStatus.Success)
            {
                this.Logger.AddUserMessage("DVI device initialization failed.");
                return false;
            }

            this.Logger.AddUserMessage("Device Successfully Initialized and Ready");
            return true;
        }

        /// <summary>
        /// Not yet implemented.
        /// </summary>
        public override Task<TimeoutScenario> SetTimeout(TimeoutScenario scenario)
        {
            TimeoutScenario previousScenario = this.currentTimeoutScenario;
            this.currentTimeoutScenario = scenario;
            return Task.FromResult(previousScenario);
        }

        /// <summary>
        /// This will process incoming messages for up to 250ms looking for a message
        /// </summary>

        public async Task<Response<Message>> FindResponseFromTool(byte[] expected)
        {
            //this.Logger.AddDebugMessage("FindResponse called");
            for (int iterations = 0; iterations < 5; iterations++)
            {
                Response<Message> response = await this.ReadDVIPacket(this.GetReceiveTimeout());
                if (response.Status == ResponseStatus.Success)
                    if (Utility.CompareArraysPart(response.Value.GetBytes(), expected))
                        return Response.Create(ResponseStatus.Success, (Message)response.Value);
               await Task.Delay(50);
            }

            return Response.Create(ResponseStatus.Timeout, (Message)null);
        }

        /// <summary>
        /// Wait for serial byte to be availble. False if timeout.
        /// </summary>
        async private Task<bool> WaitForSerial(ushort NumBytes, int timeout = 0)
        {
            if (timeout == 0)
            {
                timeout = 500;
            }

            int TempCount = 0;
            Stopwatch sw = new Stopwatch();
            sw.Start();

            // Wait for bytes to arrive...
            while (sw.ElapsedMilliseconds < timeout)
            {
                if (await this.Port.GetReceiveQueueSize() > TempCount)
                {
                    TempCount = await this.Port.GetReceiveQueueSize();
                    sw.Restart();
                }
                if (await this.Port.GetReceiveQueueSize() >= NumBytes) { return true; }
            }
            return false;
        }

        /// <summary>
        /// Read an DVI formatted packet from the interface.
        /// If it recevies a Network message, in enqueues it and returns null;
        /// If it receives a Device message, it returns the message.
        /// </summary>
        async private Task<Response<Message>> ReadDVIPacket(int timeout = 0)
        {
            UInt16 Length = 0;

            byte offset = 0;
            byte[] rx = new byte[3]; // we dont read more than 3 bytes at a time
            byte[] timestampbuf = new byte[3];
            ulong timestampmicro = 0;
            // First Byte is command
            //Second is length, third also for long frame
            //Data
            //Checksum
            bool Chk = false;
            try
            {
                Chk = (await WaitForSerial(1, timeout));
                if (Chk == false)
                {
                    this.Logger.AddDebugMessage("Timeout.. no data present A");
                    return Response.Create(ResponseStatus.Timeout, (Message)null);
                }

                //get first byte for command
                await this.Port.Receive(rx, 0, 1);
            }
            catch (Exception) // timeout exception - log no data, return error.
            {
                this.Logger.AddDebugMessage("No Data");
                return Response.Create(ResponseStatus.Timeout, (Message)null);
            }


            if (rx[0] == 0x8 || rx[0] == 0x9) //for network frames
            {
                //check if timestamps enabled
                if (TimeStampsEnabled)
                {
                    //next 4 bytes will be timestamp in microseconds
                    for (byte i = 0; i < 4; i++)
                    {
                        Chk = (await WaitForSerial(1));
                        if (Chk == false)
                        {
                            this.Logger.AddDebugMessage("Timeout.. no data present B");
                            return Response.Create(ResponseStatus.Timeout, (Message)null);
                        }
                        await this.Port.Receive(timestampbuf, i, 1);
                    }
                    timestampmicro = (ulong)((ulong)timestampbuf[0] * 0x100 ^ 3) + (ulong)((ulong)timestampbuf[1] * 0x100 ^ 2) + (ulong)((ulong)timestampbuf[0] * 0x100) + (ulong)timestampbuf[0];
                }
                if (rx[0] == 0x8) //if short, only get one byte for length
                {
                    Chk = (await WaitForSerial(1));
                    if (Chk == false)
                    {
                        this.Logger.AddDebugMessage("Timeout.. no data present C");
                        return Response.Create(ResponseStatus.Timeout, (Message)null);
                    }
                    await this.Port.Receive(rx, 1, 1);
                    Length = rx[1];
                }
                else //if long, get two bytes for length
                {
                    offset += 1;
                   Chk = (await WaitForSerial(2));
                    if (Chk == false)
                    {
                        this.Logger.AddDebugMessage("Timeout.. no data present D");
                        return Response.Create(ResponseStatus.Timeout, (Message)null);
                    }
                    await this.Port.Receive(rx, 1, 2);
                    Length = (ushort)((ushort)(rx[1] * 0x100) + rx[2]);
                }

            }
            else //for all other received frames
            {
                Chk = (await WaitForSerial(1));
                if (Chk == false)
                {
                    this.Logger.AddDebugMessage("Timeout.. no data present E");
                    return Response.Create(ResponseStatus.Timeout, (Message)null);
                }
                await this.Port.Receive(rx, 1, 1);
                Length = rx[1];
            }

            byte[] receive = new byte[Length + 3 + offset];
            Chk = (await WaitForSerial((ushort)(Length + 1)));
            if (Chk == false)
            {
                this.Logger.AddDebugMessage("Timeout.. no data present F");
                return Response.Create(ResponseStatus.Timeout, (Message)null);
            }

            int bytes;
            receive[0] = rx[0];//Command
            receive[1] = rx[1];//length
            if (rx[0] == 0x09) receive[2] = rx[2];//length long frame
            bytes = await this.Port.Receive(receive, 2 + offset, Length + 1);//get rest of frame
            if (bytes <= 0)
            {
                this.Logger.AddDebugMessage("Failed reading " + Length + " byte packet");
                return Response.Create(ResponseStatus.Error, (Message)null);
            }
            //should have entire frame now
            //verify checksum correct
            byte CalcChksm = 0;
            for (ushort i = 0; i < (receive.Length - 1); i++) CalcChksm += receive[i];
            if (rx[0] == 0x08 || rx[0] == 0x09)
            {
                if (TimeStampsEnabled)
                {
                    CalcChksm += timestampbuf[0];
                    CalcChksm += timestampbuf[1];
                    CalcChksm += timestampbuf[2];
                    CalcChksm += timestampbuf[3];
                }
            }
            CalcChksm = (byte)~CalcChksm;

            if (receive[receive.Length - 1] != CalcChksm)
            {
                this.Logger.AddDebugMessage("Total Length Data=" + Length + " RX: " + receive.ToHex());
                this.Logger.AddDebugMessage("Checksum error on received message.");
                return null;
            }

            // this.Logger.AddDebugMessage("Total Length Data=" + Length + " RX: " + receive.ToHex());
<<<<<<< HEAD
            
=======


>>>>>>> 08b22a71
            if (receive[0] == 0x8 || receive[0] == 0x9)
            {
                //network frames //Strip header and checksum
                byte[] StrippedFrame = new byte[Length];
                Buffer.BlockCopy(receive, 2 + offset, StrippedFrame, 0, Length);
<<<<<<< HEAD
                this.Enqueue(new Message(StrippedFrame, timestampmicro, 0));
                return null;
=======
                this.Logger.AddDebugMessage("RX: " + StrippedFrame.ToHex());
                if (TimeStampsEnabled) return Response.Create(ResponseStatus.Success, new Message(StrippedFrame, timestampmicro, 0));
                return Response.Create(ResponseStatus.Success, new Message(StrippedFrame));
>>>>>>> 08b22a71
            }
            else if (receive[0] == 0x7F)
            {
                // Error from the device
                Message result = new Message(receive);
                this.Logger.AddDebugMessage("Error received: " + result.ToString());
                return Response.Create(ResponseStatus.Error, result);
            }
            else
            {
                // Valid message from the device
                return Response.Create(ResponseStatus.Success, new Message(receive));
            }
<<<<<<< HEAD
=======
            else
            {
                this.Logger.AddDebugMessage("XPro: " + receive.ToHex());
                return Response.Create(ResponseStatus.Success, new Message(receive));
            }
>>>>>>> 08b22a71
        }


        async private Task<Response<String>> ReadELMPacket(String SentFrame)
        {
           // UInt16 Counter = 0;
            bool framefound = false;
            bool Chk = false;

            string StrResp = "";
            byte[] rx = { 0 };
            try
            {
                while (framefound == false)
                {
                    Chk = (await WaitForSerial(1));
                    if (Chk == false)
                    {
                        this.Logger.AddDebugMessage("Timeout.. no data present");
                        return Response.Create(ResponseStatus.Timeout, "");
                    }

                    await this.Port.Receive(rx, 0, 1);
                    if (rx[0] == 0xD) //carriage return
                    {
                        if (StrResp != SentFrame)
                        {
                            framefound = true;
                            break;
                        }
                        StrResp = "";
                        continue;
                    }
                    else if (rx[0] == 0xA) continue;//newline
                    StrResp += Convert.ToChar(rx[0]);
                }

                //Find Idle frame
                framefound = false;
                while (framefound == false)
                {
                    Chk = (await WaitForSerial(1));
                    if (Chk == false)
                    {
                        this.Logger.AddDebugMessage("ELM Idle frame not detected");
                        return Response.Create(ResponseStatus.Timeout, "");
                    }
                    await this.Port.Receive(rx, 0, 1);
                    if (rx[0] == '>')
                    {
                        framefound = true;
                        break;
                    }
                }
                return Response.Create(ResponseStatus.Success, StrResp);

            }
            catch (Exception) // timeout exception - log no data, return error.
            {
                this.Logger.AddDebugMessage("No Data");
                return Response.Create(ResponseStatus.Timeout, (""));
            }

        }

        /// <summary>
        /// Calc checksum for byte array for all messages to/from device
        /// </summary>
        private byte CalcChecksum(byte[] MyArr)
        {
            byte CalcChksm = 0;
            for (ushort i = 0; i < (MyArr.Length - 1); i++)
            {
                CalcChksm += MyArr[i];
            }
            return ((byte)~CalcChksm);
        }


        /// <summary>
        /// Convert a Message to an DVI formatted transmit, and send to the interface
        /// </summary>
        async private Task<Response<Message>> SendDVIPacket(Message message)
        {
            int length = message.GetBytes().Length;
            byte[] RawPacket = message.GetBytes();
            byte[] SendPacket = new byte[length + 3];

            if (length > 0xFF)
            {
                System.Array.Resize(ref SendPacket, SendPacket.Length + 1);
                SendPacket[0] = 0x11;
                SendPacket[1] = (byte)(length >> 8);
                SendPacket[2] = (byte)length;
                Buffer.BlockCopy(RawPacket, 0, SendPacket, 3, length);
            }
            else
            {
                SendPacket[0] = 0x10;
                SendPacket[1] = (byte)length;
                Buffer.BlockCopy(RawPacket, 0, SendPacket, 2, length);
            }

            //Add checksum
            SendPacket[SendPacket.Length - 1] = CalcChecksum(SendPacket);

            //Send frame
            await this.Port.Send(SendPacket);
            //this.Logger.AddDebugMessage("send: " + SendPacket.ToHex());

            //  return Response.Create(ResponseStatus.Success, message);

            //check sent successfully
<<<<<<< HEAD
            Response<Message> m = null;

            for (int attempt = 0; attempt < 5; attempt++)
            {
                m = await ReadDVIPacket();
                if (m == null)
                {
                    await Task.Delay(50);
                }
                else
                {
                    break;
                }
            }

=======
            Response<Message> m = await ReadDVIPacket(1000);
>>>>>>> 08b22a71
            if (m.Status == ResponseStatus.Success)
            {
                byte[] Val = m.Value.GetBytes();
                if (Val[0] == 0x20 && Val[2] == 0x00)
                {
                    this.Logger.AddDebugMessage("TX: " + message.ToString());
                    return Response.Create(ResponseStatus.Success, message);
                }
                else if (Val[0] == 0x21 && Val[2] == 0x00)
                {
                    this.Logger.AddDebugMessage("TX: " + message.ToString());
                    return Response.Create(ResponseStatus.Success, message);
                }
                else
                {
                    this.Logger.AddUserMessage("Unable to transmit A: " + message.ToString());
                    return Response.Create(ResponseStatus.Error, message);
                }
            }
            else
            {
                this.Logger.AddUserMessage("Unable to transmit B: " + message.ToString());
                return Response.Create(ResponseStatus.Error, message);
            }
        }

        /// <summary>
        /// Configure DVI to return only packets targeted to the tool (Device ID F0), and disable transmit acks
        /// </summary>
        async private Task<Response<Boolean>> DVISetup()
        {
            //Set filter
            bool Status =  await SetToFilter(DeviceId.Tool);
            if (Status == false) return Response.Create(ResponseStatus.Error, false);

            //Enable network rx/tx for protocol
            Status = await EnableProtocolNetwork();
            if (Status == false) return Response.Create(ResponseStatus.Error, false);
 
            return Response.Create(ResponseStatus.Success, true);
        }

        /// <summary>
        /// Send a message, wait for a response, return the response.
        /// </summary>
        public override async Task<bool> SendMessage(Message message)
        {
            //this.Logger.AddDebugMessage("Sendrequest called");
            //  this.Logger.AddDebugMessage("TX: " + message.GetBytes().ToHex());
            await SendDVIPacket(message);
<<<<<<< HEAD
=======

>>>>>>> 08b22a71
            return true;
        }

        /// <summary>
        /// Receive a message from the network - or at least try to.
        /// </summary>
        /// <remarks>
        /// Messages are placed into the queue by the code in ReadDvIPacket.
        /// Retry loops and message processing are in the application layer.
        /// </remarks>
        protected async override Task Receive()
        {
<<<<<<< HEAD
            await ReadDVIPacket();
=======

            Response<Message> response = await ReadDVIPacket(this.GetReceiveTimeout());
            if (response.Status == ResponseStatus.Success)
            {
               // this.Logger.AddDebugMessage("RX: " + response.Value.GetBytes().ToHex());
                this.Enqueue(response.Value);
                return;
            }

            this.Logger.AddDebugMessage("DVI: no message waiting.");
>>>>>>> 08b22a71
        }

        private async Task<bool> ResetDevice()
        {
            //Send DVI reset
            byte[] Msg = OBDXProDevice.DVI_RESET.GetBytes();
            Msg[Msg.Length - 1] = CalcChecksum(Msg);
            await this.Port.Send(Msg);
            System.Threading.Thread.Sleep(100);
            await this.Port.DiscardBuffers();

            //Send ELM reset
            byte[] MsgATZ = { (byte)'A', (byte)'T', (byte)'Z', 0xD };
            await this.Port.Send(MsgATZ);
            System.Threading.Thread.Sleep(100);
            await this.Port.DiscardBuffers();

            //AT@1 will return OBDX Pro VT - will then need to change its API to DVI bytes.
            byte[] MsgAT1 = { (byte)'A', (byte)'T', (byte)'@',(byte)'1', 0xD };
            await this.Port.Send(MsgAT1);
             Response <String> m = await ReadELMPacket("AT@1");
            if (m.Status == ResponseStatus.Success) this.Logger.AddUserMessage("Device Found: " + m.Value);
            else{this.Logger.AddUserMessage("OBDX Pro device not found or failed response"); return false;}

            //Change to DVI protocol DX 
            byte[] MsgDXDP = { (byte)'D', (byte)'X', (byte)'D', (byte)'P', (byte)'1', 0xD };
            await this.Port.Send(MsgDXDP);
            m = await ReadELMPacket("DXDP1");
            if (m.Status == ResponseStatus.Success && m.Value == "OK") this.Logger.AddDebugMessage("Switched to DVI protocol");
            else { this.Logger.AddUserMessage("Failed to switch to DVI protocol"); return false; }
            return true;
        }

        private async Task<Response<string>> GetBoardDetails()
        {
            string Details = "";
            byte[] Msg = OBDXProDevice.DVI_BOARD_NAME.GetBytes();
            Msg[Msg.Length - 1] = CalcChecksum(Msg);
            await this.Port.Send(Msg);

            Response<Message> m = await ReadDVIPacket();
            if (m.Status == ResponseStatus.Success)
            {
                byte[] Val = m.Value.GetBytes();
                Details = System.Text.Encoding.ASCII.GetString(Val, 3, Val[1] - 1);
              //  this.Logger.AddUserMessage("Device Found: " + name);
               // return new Response<String>(ResponseStatus.Success, name);
            }
            else
            {
                this.Logger.AddUserMessage("OBDX Pro device not found or failed response");
                return new Response<String>(ResponseStatus.Error, null);
            }


            //Firmware version
            Msg = OBDXProDevice.DVI_BOARD_FIRMWARE_VERSION.GetBytes();
            Msg[Msg.Length - 1] = CalcChecksum(Msg);
            await this.Port.Send(Msg);
             m = await ReadDVIPacket();
            if (m.Status == ResponseStatus.Success)
            {
                byte[] Val = m.Value.GetBytes();
                string Firmware = ((float)(Val[3] * 0x100 + Val[4]) / 100).ToString("n2");
                this.Logger.AddDebugMessage("Firmware version: v" + Firmware);
                Details += " - Firmware: v" + Firmware;
            }
            else
            {
                this.Logger.AddUserMessage("Unable to read firmware version");
                return new Response<String>(ResponseStatus.Error, null);
            }

            //Hardware version
            Msg = OBDXProDevice.DVI_BOARD_HARDWARE_VERSION.GetBytes();
            Msg[Msg.Length - 1] = CalcChecksum(Msg);
            await this.Port.Send(Msg);
            m = await ReadDVIPacket();
            if (m.Status == ResponseStatus.Success)
            {
                byte[] Val = m.Value.GetBytes();
                string Hardware = ((float)(Val[3] * 0x100 + Val[4]) / 100).ToString("n2");
                this.Logger.AddDebugMessage("Hardware version: v" + Hardware);
                Details += " - Hardware: v" + Hardware;
            }
            else
            {
                this.Logger.AddUserMessage("Unable to read hardware version");
                return new Response<String>(ResponseStatus.Error, null);
            }


            //Unique Serial
            Msg = OBDXProDevice.DVI_UniqueSerial.GetBytes();
            Msg[Msg.Length - 1] = CalcChecksum(Msg);
            await this.Port.Send(Msg);
            m = await ReadDVIPacket();
            if (m.Status == ResponseStatus.Success)
            {
                byte[] Val = m.Value.GetBytes();
                byte[] serial = new byte[12];
                Array.Copy(Val, 3, serial, 0, 12);
                String Serial = string.Join("", Array.ConvertAll(serial, b => b.ToString("X2")));
                this.Logger.AddDebugMessage("Unique Serial: " + Serial);
                Details += " - Unique Serial: " + Serial;
                return new Response<String>(ResponseStatus.Success, Details);
            }
            else
            {
                this.Logger.AddUserMessage("Unable to read unique Serial");
                return new Response<String>(ResponseStatus.Error, null);
            }
        }

        enum OBDProtocols : UInt16
        {
            VPW = 1
        }
        private async Task<bool> SetProtocol(OBDProtocols val)
        {
            byte[] Msg = OBDXProDevice.DVI_Set_OBD_Protocol.GetBytes();
            Msg[3] = (byte)val;
            Msg[Msg.Length - 1] = CalcChecksum(Msg);
            await this.Port.Send(Msg);

            //get response
            byte[] RespBytes = new byte[Msg.Length];
            Array.Copy(Msg, RespBytes, Msg.Length);
            RespBytes[0] += (byte)0x10;
            RespBytes[RespBytes.Length - 1] = CalcChecksum(RespBytes);
            Response<Message> m = await FindResponseFromTool(RespBytes);
            if (m.Status == ResponseStatus.Success)
            {
                this.Logger.AddDebugMessage("OBD Protocol Set to VPW");
            }
            else
            {
                this.Logger.AddUserMessage("Unable to set OBDX Pro device to VPW mode");
                this.Logger.AddDebugMessage("Expected " + string.Join(" ", Array.ConvertAll(Msg, b => b.ToString("X2"))));
                return false;
            }
            return true;
        }

        private async Task<bool> SetToFilter(byte Val)
        {
            byte[] Msg = OBDXProDevice.DVI_Set_To_Filter.GetBytes();
            Msg[3] = Val; // DeviceId.Tool;
            Msg[4] = 1; //on
            Msg[Msg.Length - 1] = CalcChecksum(Msg);
            await this.Port.Send(Msg);

            byte[] RespBytes = new byte[Msg.Length];
            Array.Copy(Msg, RespBytes, Msg.Length);
            RespBytes[0] += (byte)0x10;
            RespBytes[RespBytes.Length - 1] = CalcChecksum(RespBytes);
            Response<Message> response = await ReadDVIPacket();
            if (response.Status == ResponseStatus.Success & Utility.CompareArraysPart(response.Value.GetBytes(), RespBytes))
            {
                this.Logger.AddDebugMessage("Filter set and enabled");
                return true;
            }
            else
            {

                this.Logger.AddDebugMessage("Failed to set filter");
                return false;
            }
        }

        private async Task<bool> EnableProtocolNetwork()
        {
            byte[] Msg = OBDXProDevice.DVI_Set_NewtorkEnable.GetBytes();
            Msg[3] = 1; //on
            Msg[Msg.Length - 1] = CalcChecksum(Msg);
            await this.Port.Send(Msg);

            byte[] RespBytes = new byte[Msg.Length];
            Array.Copy(Msg, RespBytes, Msg.Length);
            RespBytes[0] += (byte)0x10;
            RespBytes[RespBytes.Length - 1] = CalcChecksum(RespBytes);
            Response<Message> response = await ReadDVIPacket();
            if (response.Status == ResponseStatus.Success & Utility.CompareArraysPart(response.Value.GetBytes(), RespBytes))
            {
                this.Logger.AddDebugMessage("Network enabled");
                return true;
            }
            else
            {
                this.Logger.AddDebugMessage("Failed to enable network");
                return false;
            }
        }

        /// <summary>
        /// Set the interface to 1x or 4x speed
        /// </summary>
        /// <remarks>
        /// The caller must also tell the PCM to switch speeds
        /// </remarks>
        protected override async Task<bool> SetVpwSpeedInternal(VpwSpeed newSpeed)
        {

            byte[] Msg = OBDXProDevice.DVI_Set_Speed.GetBytes();

            if (newSpeed == VpwSpeed.Standard)
            {
                this.Logger.AddDebugMessage("DVI setting VPW 1X");
                Msg[3] = 0;
                this.vpwSpeed = VpwSpeed.Standard;
               
            }
            else
            {
                this.Logger.AddDebugMessage("DVI setting VPW 4X");
                Msg[3] = 1;
                this.vpwSpeed = VpwSpeed.FourX;
            }

            Msg[Msg.Length - 1] = CalcChecksum(Msg);
            await this.Port.Send(Msg);

            byte[] RespBytes = new byte[Msg.Length];
            Array.Copy(Msg, RespBytes, Msg.Length);
            RespBytes[0] += (byte)0x10;
            RespBytes[RespBytes.Length - 1] = CalcChecksum(RespBytes);
            Response<Message> m = await FindResponseFromTool(RespBytes);
            if (m.Status != ResponseStatus.Success) return false;

            return true;
        }


        enum ConfigurationErrors : byte
        {
            InvalidCommand = 1,
            RecvTooLong = 2,
            ByteWaitTimeout = 3,
            InvalidSerialChksum = 4,
            SubCommandIncorrectSize = 5,
            InvalidSubCommand = 6,
            SubCommandInvalidData = 7
        }
        enum NetworkErrors : byte
        {
            ReadBusInactive = 0,
            ReadSOFLongerThenMax = 1,
            ReadSOFShorterThenMin = 2,
            Read2BytesOrLess = 3,
            ReadCRCIncorrect = 4,
            ReadFilterTOdoesNotMatch = 5,
            ReadFilterFROMdoesNotMatch = 6,
            ReadRangeFilterTOdoesNotMatch = 7,
            ReadRangeFilterFROMdoesNotMatch = 8,
            WriteFrameIdleFindTimeout = 9,
            NotEnabled = 10,
            ReadOnlyMode = 11,
            ReadFrameAwaitingSendPC = 12
        }
        enum ErrorType : byte
        {
            ConfigOrTxNetwork = 0,
            RxNetwork = 1
        }


      private void ProcessError(ErrorType Type, byte code)
        {
            string ErrVal = "";
            if (Type == ErrorType.ConfigOrTxNetwork)
            {
                switch (code)
                {
                    case (byte)ConfigurationErrors.InvalidCommand:
                        ErrVal = "Invalid command byte received";
                        break;
                    case (byte)ConfigurationErrors.RecvTooLong:
                        ErrVal = "Sent frame is larger then max allowed frame (4200)";
                        break;
                    case (byte)ConfigurationErrors.ByteWaitTimeout:
                        ErrVal = "Timeout occured waiting for byte to be received from PC";
                        break;
                    case (byte)ConfigurationErrors.InvalidSerialChksum:
                        ErrVal = "Invalid frame checksum sent to scantool";
                        break;
                    case (byte)ConfigurationErrors.SubCommandIncorrectSize:
                        ErrVal = "Sent command had incorrect length";
                        break;
                    case (byte)ConfigurationErrors.InvalidSubCommand:
                        ErrVal = "Invalid sub command detected";
                        break;
                    case (byte)ConfigurationErrors.SubCommandInvalidData:
                        ErrVal = "Invalid data detected for sub command";
                        break;
                }
            }
            else if (Type == ErrorType.RxNetwork)
            {
                
            }
            this.Logger.AddDebugMessage("Fault reported from scantool: " + ErrVal);
        }

        public override void ClearMessageBuffer()
        {
            this.Port.DiscardBuffers();
        }

        /// <summary>
        /// This is based on the timeouts used by the AllPro, so it could probably be optimized further.
        /// </summary>
        private int GetReceiveTimeout()
        {
            int result;
            if (this.vpwSpeed == VpwSpeed.Standard)
            {
                switch (this.currentTimeoutScenario)
                {
                    case TimeoutScenario.Minimum:
                        result = 50;
                        break;

                    case TimeoutScenario.ReadProperty:
                        result = 50;
                        break;

                    case TimeoutScenario.ReadCrc:
                        result = 250;
                        break;

                    case TimeoutScenario.ReadMemoryBlock:
                        result = 250;
                        break;

                    case TimeoutScenario.EraseMemoryBlock:
                        result = 1000;
                        break;

                    case TimeoutScenario.WriteMemoryBlock:
                        result = 1200;
                        break;

                    case TimeoutScenario.SendKernel:
                        result = 4000;
                        break;

                    case TimeoutScenario.DataLogging1:
                        result = 25;
                        break;

                    case TimeoutScenario.DataLogging2:
                        result = 40;
                        break;

                    case TimeoutScenario.DataLogging3:
                        result = 60;
                        break;

                    case TimeoutScenario.Maximum:
                        result = 1020;
                        break;

                    default:
                        throw new NotImplementedException("Unknown timeout scenario " + this.currentTimeoutScenario);
                }
            }
            else
            {
                switch (this.currentTimeoutScenario)
                {
                    case TimeoutScenario.Minimum:
                        result = 50;
                        break;

                    case TimeoutScenario.ReadProperty:
                        result = 50;
                        break;

                    case TimeoutScenario.ReadCrc:
                        result = 250;
                        break;

                    case TimeoutScenario.ReadMemoryBlock:
                        result = 250;
                        break;

                    case TimeoutScenario.EraseMemoryBlock:
                        result = 1000;
                        break;

                    case TimeoutScenario.WriteMemoryBlock:
                        result = 600;
                        break;

                    case TimeoutScenario.SendKernel:
                        result = 2000;
                        break;

                    case TimeoutScenario.DataLogging1:
                        result = 7;
                        break;

                    case TimeoutScenario.DataLogging2:
                        result = 10;
                        break;

                    case TimeoutScenario.DataLogging3:
                        result = 15;
                        break;

                    case TimeoutScenario.Maximum:
                        result = 1020;
                        break;

                    default:
                        throw new NotImplementedException("Unknown timeout scenario " + this.currentTimeoutScenario);
                }
            }

            return result;
        }
    }

}
<|MERGE_RESOLUTION|>--- conflicted
+++ resolved
@@ -1,1010 +1,967 @@
-﻿using System;
-using System.Collections.Generic;
-using System.Diagnostics;
-using System.IO;
-using System.Linq;
-using System.Text;
-using System.Threading.Tasks;
-
-namespace PcmHacking
-{
-    /// <summary>
-    /// This class encapsulates all code that is unique to the DVI interface.
-    /// </summary>
-    /// 
-    public class OBDXProDevice : SerialDevice
-    {
-        public const string DeviceType = "OBDX Pro";
-        public bool TimeStampsEnabled = false;
-        public bool CRCInReceivedFrame = false;
-
-        // This default is probably excessive but it should always be
-        // overwritten by a call to SetTimeout before use anyhow.
-        private VpwSpeed vpwSpeed = VpwSpeed.Standard;
-
-        //ELM Command Set
-        //To be put in, not really needed if using DVI command set
-
-        //DVI (Direct Vehicle Interface) Command Set
-        public static readonly Message DVI_BOARD_HARDWARE_VERSION = new Message(new byte[] { 0x22, 0x1, 0x0, 0 });
-        public static readonly Message DVI_BOARD_FIRMWARE_VERSION = new Message(new byte[] { 0x22, 0x1, 0x1, 0 });
-        public static readonly Message DVI_BOARD_MODEL = new Message(new byte[] { 0x22, 0x1, 0x2,0 });
-        public static readonly Message DVI_BOARD_NAME = new Message(new byte[] { 0x22, 0x1, 0x3,0 });
-        public static readonly Message DVI_UniqueSerial = new Message(new byte[] { 0x22, 0x1, 0x4, 0 });
-        public static readonly Message DVI_Supported_OBD_Protocols = new Message(new byte[] { 0x22, 0x1, 0x5, 0 });
-        public static readonly Message DVI_Supported_PC_Protocols = new Message(new byte[] { 0x22, 0x1, 0x6, 0 });
-
-        public static readonly Message DVI_Req_NewtorkWriteStatus = new Message(new byte[] { 0x24, 0x1, 0x1, 0 });
-        public static readonly Message DVI_Set_NewtorkWriteStatus = new Message(new byte[] { 0x24, 0x2, 0x1,0, 0 });
-        public static readonly Message DVI_Req_ConfigRespStatus = new Message(new byte[] { 0x24, 0x1, 0x2, 0 });
-        public static readonly Message DVI_Set_CofigRespStatus = new Message(new byte[] { 0x24, 0x2, 0x2, 0, 0 });
-
-        public static readonly Message DVI_Req_TimeStampOnRxNetwork = new Message(new byte[] { 0x24, 0x1, 0x3, 0 });
-        public static readonly Message DVI_Set_TimeStampOnRxNetwork = new Message(new byte[] { 0x24, 0x2, 0x3, 0,0 });
-
-        public static readonly Message DVI_RESET = new Message(new byte[] { 0x25, 0x0,0 });
-
-        public static readonly Message DVI_Req_OBD_Protocol = new Message(new byte[] { 0x31, 0x1, 0x1, 0 });
-        public static readonly Message DVI_Set_OBD_Protocol = new Message(new byte[] { 0x31, 0x2, 0x1, 0,0 });
-        public static readonly Message DVI_Req_NewtorkEnable = new Message(new byte[] { 0x31, 0x1, 0x2, 0 });
-        public static readonly Message DVI_Set_NewtorkEnable = new Message(new byte[] { 0x31, 0x2, 0x2, 0, 0 });
-        public static readonly Message DVI_Set_API_Protocol = new Message(new byte[] { 0x31, 0x2, 0x6, 0, 0 });
-
-        public static readonly Message DVI_Req_To_Filter = new Message(new byte[] { 0x33, 0x1, 0x0, 0 });
-        public static readonly Message DVI_Set_To_Filter = new Message(new byte[] { 0x33, 0x3, 0x0, 0, 0, 0 });
-        public static readonly Message DVI_Req_From_Filter = new Message(new byte[] { 0x33, 0x1, 0x1, 0 });
-        public static readonly Message DVI_Set_From_Filter = new Message(new byte[] { 0x33, 0x3, 0x1, 0, 0, 0 });
-        public static readonly Message DVI_Req_RangeTo_Filter = new Message(new byte[] { 0x33, 0x1, 0x2, 0 });
-        public static readonly Message DVI_Set_RangeTo_Filter = new Message(new byte[] { 0x33, 0x3, 0x2,0, 0, 0, 0 });
-        public static readonly Message DVI_Req_RangeFrom_Filter = new Message(new byte[] { 0x33, 0x1, 0x3, 0 });
-        public static readonly Message DVI_Set_RangeFrom_Filter = new Message(new byte[] { 0x33, 0x4, 0x3,0, 0, 0, 0 });
-        public static readonly Message DVI_Req_Mask = new Message(new byte[] { 0x33, 0x1, 0x4, 0 });
-        public static readonly Message DVI_Set_Mask = new Message(new byte[] { 0x33, 0x5, 0x4, 0, 0, 0,0, 0 });
-        public static readonly Message DVI_Req_Speed = new Message(new byte[] { 0x33, 0x1, 0x6, 0 });
-        public static readonly Message DVI_Set_Speed = new Message(new byte[] { 0x33, 0x2, 0x6, 0, 0 });
-        public static readonly Message DVI_Req_ValidateCRC_onRX = new Message(new byte[] { 0x33, 0x1, 0x7, 0 });
-        public static readonly Message DVI_Set_ValidateCRC_onRX = new Message(new byte[] { 0x33, 0x2, 0x7, 0, 0 });
-        public static readonly Message DVI_Req_Show_CRC_OnNetwork = new Message(new byte[] { 0x33, 0x1, 0x8, 0 });
-        public static readonly Message DVI_Set_Show_CRC_OnNetwork = new Message(new byte[] { 0x33, 0x2, 0x8, 0, 0 });
-        public static readonly Message DVI_Req_Write_Idle_Timeout = new Message(new byte[] { 0x33, 0x1, 0x9, 0 });
-        public static readonly Message DVI_Set_Write_Idle_Timeout = new Message(new byte[] { 0x33, 0x3, 0x9, 0,0, 0 });
-        public static readonly Message DVI_Req_1x_Timings = new Message(new byte[] { 0x33, 0x2, 0xA,0, 0 });
-        public static readonly Message DVI_Set_1x_Timings = new Message(new byte[] { 0x33, 0x4, 0xA, 0, 0, 0, 0 });
-        public static readonly Message DVI_Req_4x_Timings = new Message(new byte[] { 0x33, 0x2, 0xB, 0, 0 });
-        public static readonly Message DVI_Set_4x_Timings = new Message(new byte[] { 0x33, 0x4, 0xB, 0, 0, 0, 0 });
-        public static readonly Message DVI_Req_ResetTimings = new Message(new byte[] { 0x33, 0x2, 0xC, 0, 0 });
-        public static readonly Message DVI_Req_ErrorBits = new Message(new byte[] { 0x33, 0x1, 0xD, 0 });
-        public static readonly Message DVI_Set_ErrorBits = new Message(new byte[] { 0x33, 0x3, 0xD, 0, 0, 0 });
-        public static readonly Message DVI_Req_ErrorCount = new Message(new byte[] { 0x33, 0x2, 0xE,0, 0 });
-        public static readonly Message DVI_Req_DefaultSettings = new Message(new byte[] { 0x33, 0x1, 0xF, 0 });
-
-        public static readonly Message DVI_Req_ADC_SingleChannel = new Message(new byte[] { 0x35, 0x2, 0x0,0, 0 });
-        public static readonly Message DVI_Req_ADC_MultipleChannels = new Message(new byte[] { 0x35, 0x2, 0x1, 0, 0 });
-
-        public OBDXProDevice(IPort port, ILogger logger) : base(port, logger)
-        {
-            this.MaxSendSize = 4096 + 10 + 2;    // packets up to 4112 but we want 4096 byte data blocks
-            this.MaxReceiveSize = 4096 + 10 + 2; // with 10 byte header and 2 byte block checksum
-            this.Supports4X = true;
-
-            // This will be used during device initialization.
-            this.currentTimeoutScenario = TimeoutScenario.ReadProperty;
-        }
-
-        public override string GetDeviceType()
-        {
-            return DeviceType;
-        }
-
-        public override async Task<bool> Initialize()
-        {
-            this.Logger.AddDebugMessage("Initializing " + this.ToString());
-
-
-            SerialPortConfiguration configuration = new SerialPortConfiguration();
-            configuration.BaudRate = 115200;
-            configuration.Timeout = 1000;
-            await this.Port.OpenAsync(configuration);
-            System.Threading.Thread.Sleep(100);
-
-            ////Reset scantool - ensures starts at ELM protocol
-            bool Status = await ResetDevice();
-            if (Status == false)
-            {
-                this.Logger.AddUserMessage("Unable to reset DVI device.");
-                return false;
-            }
-
-            //Request Board information
-            Response<string> BoardName = await GetBoardDetails();
-            if (BoardName.Status != ResponseStatus.Success)
-            {
-                this.Logger.AddUserMessage("Unable to get DVI device details.");
-                return false;
-            }
-
-            //Set protocol to VPW mode
-            Status =  await SetProtocol(OBDProtocols.VPW);
-            if (Status == false)
-            {
-                this.Logger.AddUserMessage("Unable to set DVI device protocol to VPW.");
-                return false;
-            }
-
-            Response<bool> SetupStatus = await DVISetup();
-            if (SetupStatus.Status != ResponseStatus.Success)
-            {
-                this.Logger.AddUserMessage("DVI device initialization failed.");
-                return false;
-            }
-
-            this.Logger.AddUserMessage("Device Successfully Initialized and Ready");
-            return true;
-        }
-
-        /// <summary>
-        /// Not yet implemented.
-        /// </summary>
-        public override Task<TimeoutScenario> SetTimeout(TimeoutScenario scenario)
-        {
-            TimeoutScenario previousScenario = this.currentTimeoutScenario;
-            this.currentTimeoutScenario = scenario;
-            return Task.FromResult(previousScenario);
-        }
-
-        /// <summary>
-        /// This will process incoming messages for up to 250ms looking for a message
-        /// </summary>
-
-        public async Task<Response<Message>> FindResponseFromTool(byte[] expected)
-        {
-            //this.Logger.AddDebugMessage("FindResponse called");
-            for (int iterations = 0; iterations < 5; iterations++)
-            {
-                Response<Message> response = await this.ReadDVIPacket(this.GetReceiveTimeout());
-                if (response.Status == ResponseStatus.Success)
-                    if (Utility.CompareArraysPart(response.Value.GetBytes(), expected))
-                        return Response.Create(ResponseStatus.Success, (Message)response.Value);
-               await Task.Delay(50);
-            }
-
-            return Response.Create(ResponseStatus.Timeout, (Message)null);
-        }
-
-        /// <summary>
-        /// Wait for serial byte to be availble. False if timeout.
-        /// </summary>
-        async private Task<bool> WaitForSerial(ushort NumBytes, int timeout = 0)
-        {
-            if (timeout == 0)
-            {
-                timeout = 500;
-            }
-
-            int TempCount = 0;
-            Stopwatch sw = new Stopwatch();
-            sw.Start();
-
-            // Wait for bytes to arrive...
-            while (sw.ElapsedMilliseconds < timeout)
-            {
-                if (await this.Port.GetReceiveQueueSize() > TempCount)
-                {
-                    TempCount = await this.Port.GetReceiveQueueSize();
-                    sw.Restart();
-                }
-                if (await this.Port.GetReceiveQueueSize() >= NumBytes) { return true; }
-            }
-            return false;
-        }
-
-        /// <summary>
-        /// Read an DVI formatted packet from the interface.
-        /// If it recevies a Network message, in enqueues it and returns null;
-        /// If it receives a Device message, it returns the message.
-        /// </summary>
-        async private Task<Response<Message>> ReadDVIPacket(int timeout = 0)
-        {
-            UInt16 Length = 0;
-
-            byte offset = 0;
-            byte[] rx = new byte[3]; // we dont read more than 3 bytes at a time
-            byte[] timestampbuf = new byte[3];
-            ulong timestampmicro = 0;
-            // First Byte is command
-            //Second is length, third also for long frame
-            //Data
-            //Checksum
-            bool Chk = false;
-            try
-            {
-                Chk = (await WaitForSerial(1, timeout));
-                if (Chk == false)
-                {
-                    this.Logger.AddDebugMessage("Timeout.. no data present A");
-                    return Response.Create(ResponseStatus.Timeout, (Message)null);
-                }
-
-                //get first byte for command
-                await this.Port.Receive(rx, 0, 1);
-            }
-            catch (Exception) // timeout exception - log no data, return error.
-            {
-                this.Logger.AddDebugMessage("No Data");
-                return Response.Create(ResponseStatus.Timeout, (Message)null);
-            }
-
-
-            if (rx[0] == 0x8 || rx[0] == 0x9) //for network frames
-            {
-                //check if timestamps enabled
-                if (TimeStampsEnabled)
-                {
-                    //next 4 bytes will be timestamp in microseconds
-                    for (byte i = 0; i < 4; i++)
-                    {
-                        Chk = (await WaitForSerial(1));
-                        if (Chk == false)
-                        {
-                            this.Logger.AddDebugMessage("Timeout.. no data present B");
-                            return Response.Create(ResponseStatus.Timeout, (Message)null);
-                        }
-                        await this.Port.Receive(timestampbuf, i, 1);
-                    }
-                    timestampmicro = (ulong)((ulong)timestampbuf[0] * 0x100 ^ 3) + (ulong)((ulong)timestampbuf[1] * 0x100 ^ 2) + (ulong)((ulong)timestampbuf[0] * 0x100) + (ulong)timestampbuf[0];
-                }
-                if (rx[0] == 0x8) //if short, only get one byte for length
-                {
-                    Chk = (await WaitForSerial(1));
-                    if (Chk == false)
-                    {
-                        this.Logger.AddDebugMessage("Timeout.. no data present C");
-                        return Response.Create(ResponseStatus.Timeout, (Message)null);
-                    }
-                    await this.Port.Receive(rx, 1, 1);
-                    Length = rx[1];
-                }
-                else //if long, get two bytes for length
-                {
-                    offset += 1;
-                   Chk = (await WaitForSerial(2));
-                    if (Chk == false)
-                    {
-                        this.Logger.AddDebugMessage("Timeout.. no data present D");
-                        return Response.Create(ResponseStatus.Timeout, (Message)null);
-                    }
-                    await this.Port.Receive(rx, 1, 2);
-                    Length = (ushort)((ushort)(rx[1] * 0x100) + rx[2]);
-                }
-
-            }
-            else //for all other received frames
-            {
-                Chk = (await WaitForSerial(1));
-                if (Chk == false)
-                {
-                    this.Logger.AddDebugMessage("Timeout.. no data present E");
-                    return Response.Create(ResponseStatus.Timeout, (Message)null);
-                }
-                await this.Port.Receive(rx, 1, 1);
-                Length = rx[1];
-            }
-
-            byte[] receive = new byte[Length + 3 + offset];
-            Chk = (await WaitForSerial((ushort)(Length + 1)));
-            if (Chk == false)
-            {
-                this.Logger.AddDebugMessage("Timeout.. no data present F");
-                return Response.Create(ResponseStatus.Timeout, (Message)null);
-            }
-
-            int bytes;
-            receive[0] = rx[0];//Command
-            receive[1] = rx[1];//length
-            if (rx[0] == 0x09) receive[2] = rx[2];//length long frame
-            bytes = await this.Port.Receive(receive, 2 + offset, Length + 1);//get rest of frame
-            if (bytes <= 0)
-            {
-                this.Logger.AddDebugMessage("Failed reading " + Length + " byte packet");
-                return Response.Create(ResponseStatus.Error, (Message)null);
-            }
-            //should have entire frame now
-            //verify checksum correct
-            byte CalcChksm = 0;
-            for (ushort i = 0; i < (receive.Length - 1); i++) CalcChksm += receive[i];
-            if (rx[0] == 0x08 || rx[0] == 0x09)
-            {
-                if (TimeStampsEnabled)
-                {
-                    CalcChksm += timestampbuf[0];
-                    CalcChksm += timestampbuf[1];
-                    CalcChksm += timestampbuf[2];
-                    CalcChksm += timestampbuf[3];
-                }
-            }
-            CalcChksm = (byte)~CalcChksm;
-
-            if (receive[receive.Length - 1] != CalcChksm)
-            {
-                this.Logger.AddDebugMessage("Total Length Data=" + Length + " RX: " + receive.ToHex());
-                this.Logger.AddDebugMessage("Checksum error on received message.");
-                return null;
-            }
-
-            // this.Logger.AddDebugMessage("Total Length Data=" + Length + " RX: " + receive.ToHex());
-<<<<<<< HEAD
-            
-=======
-
-
->>>>>>> 08b22a71
-            if (receive[0] == 0x8 || receive[0] == 0x9)
-            {
-                //network frames //Strip header and checksum
-                byte[] StrippedFrame = new byte[Length];
-                Buffer.BlockCopy(receive, 2 + offset, StrippedFrame, 0, Length);
-<<<<<<< HEAD
-                this.Enqueue(new Message(StrippedFrame, timestampmicro, 0));
-                return null;
-=======
-                this.Logger.AddDebugMessage("RX: " + StrippedFrame.ToHex());
-                if (TimeStampsEnabled) return Response.Create(ResponseStatus.Success, new Message(StrippedFrame, timestampmicro, 0));
-                return Response.Create(ResponseStatus.Success, new Message(StrippedFrame));
->>>>>>> 08b22a71
-            }
-            else if (receive[0] == 0x7F)
-            {
-                // Error from the device
-                Message result = new Message(receive);
-                this.Logger.AddDebugMessage("Error received: " + result.ToString());
-                return Response.Create(ResponseStatus.Error, result);
-            }
-            else
-            {
-                // Valid message from the device
-                return Response.Create(ResponseStatus.Success, new Message(receive));
-            }
-<<<<<<< HEAD
-=======
-            else
-            {
-                this.Logger.AddDebugMessage("XPro: " + receive.ToHex());
-                return Response.Create(ResponseStatus.Success, new Message(receive));
-            }
->>>>>>> 08b22a71
-        }
-
-
-        async private Task<Response<String>> ReadELMPacket(String SentFrame)
-        {
-           // UInt16 Counter = 0;
-            bool framefound = false;
-            bool Chk = false;
-
-            string StrResp = "";
-            byte[] rx = { 0 };
-            try
-            {
-                while (framefound == false)
-                {
-                    Chk = (await WaitForSerial(1));
-                    if (Chk == false)
-                    {
-                        this.Logger.AddDebugMessage("Timeout.. no data present");
-                        return Response.Create(ResponseStatus.Timeout, "");
-                    }
-
-                    await this.Port.Receive(rx, 0, 1);
-                    if (rx[0] == 0xD) //carriage return
-                    {
-                        if (StrResp != SentFrame)
-                        {
-                            framefound = true;
-                            break;
-                        }
-                        StrResp = "";
-                        continue;
-                    }
-                    else if (rx[0] == 0xA) continue;//newline
-                    StrResp += Convert.ToChar(rx[0]);
-                }
-
-                //Find Idle frame
-                framefound = false;
-                while (framefound == false)
-                {
-                    Chk = (await WaitForSerial(1));
-                    if (Chk == false)
-                    {
-                        this.Logger.AddDebugMessage("ELM Idle frame not detected");
-                        return Response.Create(ResponseStatus.Timeout, "");
-                    }
-                    await this.Port.Receive(rx, 0, 1);
-                    if (rx[0] == '>')
-                    {
-                        framefound = true;
-                        break;
-                    }
-                }
-                return Response.Create(ResponseStatus.Success, StrResp);
-
-            }
-            catch (Exception) // timeout exception - log no data, return error.
-            {
-                this.Logger.AddDebugMessage("No Data");
-                return Response.Create(ResponseStatus.Timeout, (""));
-            }
-
-        }
-
-        /// <summary>
-        /// Calc checksum for byte array for all messages to/from device
-        /// </summary>
-        private byte CalcChecksum(byte[] MyArr)
-        {
-            byte CalcChksm = 0;
-            for (ushort i = 0; i < (MyArr.Length - 1); i++)
-            {
-                CalcChksm += MyArr[i];
-            }
-            return ((byte)~CalcChksm);
-        }
-
-
-        /// <summary>
-        /// Convert a Message to an DVI formatted transmit, and send to the interface
-        /// </summary>
-        async private Task<Response<Message>> SendDVIPacket(Message message)
-        {
-            int length = message.GetBytes().Length;
-            byte[] RawPacket = message.GetBytes();
-            byte[] SendPacket = new byte[length + 3];
-
-            if (length > 0xFF)
-            {
-                System.Array.Resize(ref SendPacket, SendPacket.Length + 1);
-                SendPacket[0] = 0x11;
-                SendPacket[1] = (byte)(length >> 8);
-                SendPacket[2] = (byte)length;
-                Buffer.BlockCopy(RawPacket, 0, SendPacket, 3, length);
-            }
-            else
-            {
-                SendPacket[0] = 0x10;
-                SendPacket[1] = (byte)length;
-                Buffer.BlockCopy(RawPacket, 0, SendPacket, 2, length);
-            }
-
-            //Add checksum
-            SendPacket[SendPacket.Length - 1] = CalcChecksum(SendPacket);
-
-            //Send frame
-            await this.Port.Send(SendPacket);
-            //this.Logger.AddDebugMessage("send: " + SendPacket.ToHex());
-
-            //  return Response.Create(ResponseStatus.Success, message);
-
-            //check sent successfully
-<<<<<<< HEAD
-            Response<Message> m = null;
-
-            for (int attempt = 0; attempt < 5; attempt++)
-            {
-                m = await ReadDVIPacket();
-                if (m == null)
-                {
-                    await Task.Delay(50);
-                }
-                else
-                {
-                    break;
-                }
-            }
-
-=======
-            Response<Message> m = await ReadDVIPacket(1000);
->>>>>>> 08b22a71
-            if (m.Status == ResponseStatus.Success)
-            {
-                byte[] Val = m.Value.GetBytes();
-                if (Val[0] == 0x20 && Val[2] == 0x00)
-                {
-                    this.Logger.AddDebugMessage("TX: " + message.ToString());
-                    return Response.Create(ResponseStatus.Success, message);
-                }
-                else if (Val[0] == 0x21 && Val[2] == 0x00)
-                {
-                    this.Logger.AddDebugMessage("TX: " + message.ToString());
-                    return Response.Create(ResponseStatus.Success, message);
-                }
-                else
-                {
-                    this.Logger.AddUserMessage("Unable to transmit A: " + message.ToString());
-                    return Response.Create(ResponseStatus.Error, message);
-                }
-            }
-            else
-            {
-                this.Logger.AddUserMessage("Unable to transmit B: " + message.ToString());
-                return Response.Create(ResponseStatus.Error, message);
-            }
-        }
-
-        /// <summary>
-        /// Configure DVI to return only packets targeted to the tool (Device ID F0), and disable transmit acks
-        /// </summary>
-        async private Task<Response<Boolean>> DVISetup()
-        {
-            //Set filter
-            bool Status =  await SetToFilter(DeviceId.Tool);
-            if (Status == false) return Response.Create(ResponseStatus.Error, false);
-
-            //Enable network rx/tx for protocol
-            Status = await EnableProtocolNetwork();
-            if (Status == false) return Response.Create(ResponseStatus.Error, false);
- 
-            return Response.Create(ResponseStatus.Success, true);
-        }
-
-        /// <summary>
-        /// Send a message, wait for a response, return the response.
-        /// </summary>
-        public override async Task<bool> SendMessage(Message message)
-        {
-            //this.Logger.AddDebugMessage("Sendrequest called");
-            //  this.Logger.AddDebugMessage("TX: " + message.GetBytes().ToHex());
-            await SendDVIPacket(message);
-<<<<<<< HEAD
-=======
-
->>>>>>> 08b22a71
-            return true;
-        }
-
-        /// <summary>
-        /// Receive a message from the network - or at least try to.
-        /// </summary>
-        /// <remarks>
-        /// Messages are placed into the queue by the code in ReadDvIPacket.
-        /// Retry loops and message processing are in the application layer.
-        /// </remarks>
-        protected async override Task Receive()
-        {
-<<<<<<< HEAD
-            await ReadDVIPacket();
-=======
-
-            Response<Message> response = await ReadDVIPacket(this.GetReceiveTimeout());
-            if (response.Status == ResponseStatus.Success)
-            {
-               // this.Logger.AddDebugMessage("RX: " + response.Value.GetBytes().ToHex());
-                this.Enqueue(response.Value);
-                return;
-            }
-
-            this.Logger.AddDebugMessage("DVI: no message waiting.");
->>>>>>> 08b22a71
-        }
-
-        private async Task<bool> ResetDevice()
-        {
-            //Send DVI reset
-            byte[] Msg = OBDXProDevice.DVI_RESET.GetBytes();
-            Msg[Msg.Length - 1] = CalcChecksum(Msg);
-            await this.Port.Send(Msg);
-            System.Threading.Thread.Sleep(100);
-            await this.Port.DiscardBuffers();
-
-            //Send ELM reset
-            byte[] MsgATZ = { (byte)'A', (byte)'T', (byte)'Z', 0xD };
-            await this.Port.Send(MsgATZ);
-            System.Threading.Thread.Sleep(100);
-            await this.Port.DiscardBuffers();
-
-            //AT@1 will return OBDX Pro VT - will then need to change its API to DVI bytes.
-            byte[] MsgAT1 = { (byte)'A', (byte)'T', (byte)'@',(byte)'1', 0xD };
-            await this.Port.Send(MsgAT1);
-             Response <String> m = await ReadELMPacket("AT@1");
-            if (m.Status == ResponseStatus.Success) this.Logger.AddUserMessage("Device Found: " + m.Value);
-            else{this.Logger.AddUserMessage("OBDX Pro device not found or failed response"); return false;}
-
-            //Change to DVI protocol DX 
-            byte[] MsgDXDP = { (byte)'D', (byte)'X', (byte)'D', (byte)'P', (byte)'1', 0xD };
-            await this.Port.Send(MsgDXDP);
-            m = await ReadELMPacket("DXDP1");
-            if (m.Status == ResponseStatus.Success && m.Value == "OK") this.Logger.AddDebugMessage("Switched to DVI protocol");
-            else { this.Logger.AddUserMessage("Failed to switch to DVI protocol"); return false; }
-            return true;
-        }
-
-        private async Task<Response<string>> GetBoardDetails()
-        {
-            string Details = "";
-            byte[] Msg = OBDXProDevice.DVI_BOARD_NAME.GetBytes();
-            Msg[Msg.Length - 1] = CalcChecksum(Msg);
-            await this.Port.Send(Msg);
-
-            Response<Message> m = await ReadDVIPacket();
-            if (m.Status == ResponseStatus.Success)
-            {
-                byte[] Val = m.Value.GetBytes();
-                Details = System.Text.Encoding.ASCII.GetString(Val, 3, Val[1] - 1);
-              //  this.Logger.AddUserMessage("Device Found: " + name);
-               // return new Response<String>(ResponseStatus.Success, name);
-            }
-            else
-            {
-                this.Logger.AddUserMessage("OBDX Pro device not found or failed response");
-                return new Response<String>(ResponseStatus.Error, null);
-            }
-
-
-            //Firmware version
-            Msg = OBDXProDevice.DVI_BOARD_FIRMWARE_VERSION.GetBytes();
-            Msg[Msg.Length - 1] = CalcChecksum(Msg);
-            await this.Port.Send(Msg);
-             m = await ReadDVIPacket();
-            if (m.Status == ResponseStatus.Success)
-            {
-                byte[] Val = m.Value.GetBytes();
-                string Firmware = ((float)(Val[3] * 0x100 + Val[4]) / 100).ToString("n2");
-                this.Logger.AddDebugMessage("Firmware version: v" + Firmware);
-                Details += " - Firmware: v" + Firmware;
-            }
-            else
-            {
-                this.Logger.AddUserMessage("Unable to read firmware version");
-                return new Response<String>(ResponseStatus.Error, null);
-            }
-
-            //Hardware version
-            Msg = OBDXProDevice.DVI_BOARD_HARDWARE_VERSION.GetBytes();
-            Msg[Msg.Length - 1] = CalcChecksum(Msg);
-            await this.Port.Send(Msg);
-            m = await ReadDVIPacket();
-            if (m.Status == ResponseStatus.Success)
-            {
-                byte[] Val = m.Value.GetBytes();
-                string Hardware = ((float)(Val[3] * 0x100 + Val[4]) / 100).ToString("n2");
-                this.Logger.AddDebugMessage("Hardware version: v" + Hardware);
-                Details += " - Hardware: v" + Hardware;
-            }
-            else
-            {
-                this.Logger.AddUserMessage("Unable to read hardware version");
-                return new Response<String>(ResponseStatus.Error, null);
-            }
-
-
-            //Unique Serial
-            Msg = OBDXProDevice.DVI_UniqueSerial.GetBytes();
-            Msg[Msg.Length - 1] = CalcChecksum(Msg);
-            await this.Port.Send(Msg);
-            m = await ReadDVIPacket();
-            if (m.Status == ResponseStatus.Success)
-            {
-                byte[] Val = m.Value.GetBytes();
-                byte[] serial = new byte[12];
-                Array.Copy(Val, 3, serial, 0, 12);
-                String Serial = string.Join("", Array.ConvertAll(serial, b => b.ToString("X2")));
-                this.Logger.AddDebugMessage("Unique Serial: " + Serial);
-                Details += " - Unique Serial: " + Serial;
-                return new Response<String>(ResponseStatus.Success, Details);
-            }
-            else
-            {
-                this.Logger.AddUserMessage("Unable to read unique Serial");
-                return new Response<String>(ResponseStatus.Error, null);
-            }
-        }
-
-        enum OBDProtocols : UInt16
-        {
-            VPW = 1
-        }
-        private async Task<bool> SetProtocol(OBDProtocols val)
-        {
-            byte[] Msg = OBDXProDevice.DVI_Set_OBD_Protocol.GetBytes();
-            Msg[3] = (byte)val;
-            Msg[Msg.Length - 1] = CalcChecksum(Msg);
-            await this.Port.Send(Msg);
-
-            //get response
-            byte[] RespBytes = new byte[Msg.Length];
-            Array.Copy(Msg, RespBytes, Msg.Length);
-            RespBytes[0] += (byte)0x10;
-            RespBytes[RespBytes.Length - 1] = CalcChecksum(RespBytes);
-            Response<Message> m = await FindResponseFromTool(RespBytes);
-            if (m.Status == ResponseStatus.Success)
-            {
-                this.Logger.AddDebugMessage("OBD Protocol Set to VPW");
-            }
-            else
-            {
-                this.Logger.AddUserMessage("Unable to set OBDX Pro device to VPW mode");
-                this.Logger.AddDebugMessage("Expected " + string.Join(" ", Array.ConvertAll(Msg, b => b.ToString("X2"))));
-                return false;
-            }
-            return true;
-        }
-
-        private async Task<bool> SetToFilter(byte Val)
-        {
-            byte[] Msg = OBDXProDevice.DVI_Set_To_Filter.GetBytes();
-            Msg[3] = Val; // DeviceId.Tool;
-            Msg[4] = 1; //on
-            Msg[Msg.Length - 1] = CalcChecksum(Msg);
-            await this.Port.Send(Msg);
-
-            byte[] RespBytes = new byte[Msg.Length];
-            Array.Copy(Msg, RespBytes, Msg.Length);
-            RespBytes[0] += (byte)0x10;
-            RespBytes[RespBytes.Length - 1] = CalcChecksum(RespBytes);
-            Response<Message> response = await ReadDVIPacket();
-            if (response.Status == ResponseStatus.Success & Utility.CompareArraysPart(response.Value.GetBytes(), RespBytes))
-            {
-                this.Logger.AddDebugMessage("Filter set and enabled");
-                return true;
-            }
-            else
-            {
-
-                this.Logger.AddDebugMessage("Failed to set filter");
-                return false;
-            }
-        }
-
-        private async Task<bool> EnableProtocolNetwork()
-        {
-            byte[] Msg = OBDXProDevice.DVI_Set_NewtorkEnable.GetBytes();
-            Msg[3] = 1; //on
-            Msg[Msg.Length - 1] = CalcChecksum(Msg);
-            await this.Port.Send(Msg);
-
-            byte[] RespBytes = new byte[Msg.Length];
-            Array.Copy(Msg, RespBytes, Msg.Length);
-            RespBytes[0] += (byte)0x10;
-            RespBytes[RespBytes.Length - 1] = CalcChecksum(RespBytes);
-            Response<Message> response = await ReadDVIPacket();
-            if (response.Status == ResponseStatus.Success & Utility.CompareArraysPart(response.Value.GetBytes(), RespBytes))
-            {
-                this.Logger.AddDebugMessage("Network enabled");
-                return true;
-            }
-            else
-            {
-                this.Logger.AddDebugMessage("Failed to enable network");
-                return false;
-            }
-        }
-
-        /// <summary>
-        /// Set the interface to 1x or 4x speed
-        /// </summary>
-        /// <remarks>
-        /// The caller must also tell the PCM to switch speeds
-        /// </remarks>
-        protected override async Task<bool> SetVpwSpeedInternal(VpwSpeed newSpeed)
-        {
-
-            byte[] Msg = OBDXProDevice.DVI_Set_Speed.GetBytes();
-
-            if (newSpeed == VpwSpeed.Standard)
-            {
-                this.Logger.AddDebugMessage("DVI setting VPW 1X");
-                Msg[3] = 0;
-                this.vpwSpeed = VpwSpeed.Standard;
-               
-            }
-            else
-            {
-                this.Logger.AddDebugMessage("DVI setting VPW 4X");
-                Msg[3] = 1;
-                this.vpwSpeed = VpwSpeed.FourX;
-            }
-
-            Msg[Msg.Length - 1] = CalcChecksum(Msg);
-            await this.Port.Send(Msg);
-
-            byte[] RespBytes = new byte[Msg.Length];
-            Array.Copy(Msg, RespBytes, Msg.Length);
-            RespBytes[0] += (byte)0x10;
-            RespBytes[RespBytes.Length - 1] = CalcChecksum(RespBytes);
-            Response<Message> m = await FindResponseFromTool(RespBytes);
-            if (m.Status != ResponseStatus.Success) return false;
-
-            return true;
-        }
-
-
-        enum ConfigurationErrors : byte
-        {
-            InvalidCommand = 1,
-            RecvTooLong = 2,
-            ByteWaitTimeout = 3,
-            InvalidSerialChksum = 4,
-            SubCommandIncorrectSize = 5,
-            InvalidSubCommand = 6,
-            SubCommandInvalidData = 7
-        }
-        enum NetworkErrors : byte
-        {
-            ReadBusInactive = 0,
-            ReadSOFLongerThenMax = 1,
-            ReadSOFShorterThenMin = 2,
-            Read2BytesOrLess = 3,
-            ReadCRCIncorrect = 4,
-            ReadFilterTOdoesNotMatch = 5,
-            ReadFilterFROMdoesNotMatch = 6,
-            ReadRangeFilterTOdoesNotMatch = 7,
-            ReadRangeFilterFROMdoesNotMatch = 8,
-            WriteFrameIdleFindTimeout = 9,
-            NotEnabled = 10,
-            ReadOnlyMode = 11,
-            ReadFrameAwaitingSendPC = 12
-        }
-        enum ErrorType : byte
-        {
-            ConfigOrTxNetwork = 0,
-            RxNetwork = 1
-        }
-
-
-      private void ProcessError(ErrorType Type, byte code)
-        {
-            string ErrVal = "";
-            if (Type == ErrorType.ConfigOrTxNetwork)
-            {
-                switch (code)
-                {
-                    case (byte)ConfigurationErrors.InvalidCommand:
-                        ErrVal = "Invalid command byte received";
-                        break;
-                    case (byte)ConfigurationErrors.RecvTooLong:
-                        ErrVal = "Sent frame is larger then max allowed frame (4200)";
-                        break;
-                    case (byte)ConfigurationErrors.ByteWaitTimeout:
-                        ErrVal = "Timeout occured waiting for byte to be received from PC";
-                        break;
-                    case (byte)ConfigurationErrors.InvalidSerialChksum:
-                        ErrVal = "Invalid frame checksum sent to scantool";
-                        break;
-                    case (byte)ConfigurationErrors.SubCommandIncorrectSize:
-                        ErrVal = "Sent command had incorrect length";
-                        break;
-                    case (byte)ConfigurationErrors.InvalidSubCommand:
-                        ErrVal = "Invalid sub command detected";
-                        break;
-                    case (byte)ConfigurationErrors.SubCommandInvalidData:
-                        ErrVal = "Invalid data detected for sub command";
-                        break;
-                }
-            }
-            else if (Type == ErrorType.RxNetwork)
-            {
-                
-            }
-            this.Logger.AddDebugMessage("Fault reported from scantool: " + ErrVal);
-        }
-
-        public override void ClearMessageBuffer()
-        {
-            this.Port.DiscardBuffers();
-        }
-
-        /// <summary>
-        /// This is based on the timeouts used by the AllPro, so it could probably be optimized further.
-        /// </summary>
-        private int GetReceiveTimeout()
-        {
-            int result;
-            if (this.vpwSpeed == VpwSpeed.Standard)
-            {
-                switch (this.currentTimeoutScenario)
-                {
-                    case TimeoutScenario.Minimum:
-                        result = 50;
-                        break;
-
-                    case TimeoutScenario.ReadProperty:
-                        result = 50;
-                        break;
-
-                    case TimeoutScenario.ReadCrc:
-                        result = 250;
-                        break;
-
-                    case TimeoutScenario.ReadMemoryBlock:
-                        result = 250;
-                        break;
-
-                    case TimeoutScenario.EraseMemoryBlock:
-                        result = 1000;
-                        break;
-
-                    case TimeoutScenario.WriteMemoryBlock:
-                        result = 1200;
-                        break;
-
-                    case TimeoutScenario.SendKernel:
-                        result = 4000;
-                        break;
-
-                    case TimeoutScenario.DataLogging1:
-                        result = 25;
-                        break;
-
-                    case TimeoutScenario.DataLogging2:
-                        result = 40;
-                        break;
-
-                    case TimeoutScenario.DataLogging3:
-                        result = 60;
-                        break;
-
-                    case TimeoutScenario.Maximum:
-                        result = 1020;
-                        break;
-
-                    default:
-                        throw new NotImplementedException("Unknown timeout scenario " + this.currentTimeoutScenario);
-                }
-            }
-            else
-            {
-                switch (this.currentTimeoutScenario)
-                {
-                    case TimeoutScenario.Minimum:
-                        result = 50;
-                        break;
-
-                    case TimeoutScenario.ReadProperty:
-                        result = 50;
-                        break;
-
-                    case TimeoutScenario.ReadCrc:
-                        result = 250;
-                        break;
-
-                    case TimeoutScenario.ReadMemoryBlock:
-                        result = 250;
-                        break;
-
-                    case TimeoutScenario.EraseMemoryBlock:
-                        result = 1000;
-                        break;
-
-                    case TimeoutScenario.WriteMemoryBlock:
-                        result = 600;
-                        break;
-
-                    case TimeoutScenario.SendKernel:
-                        result = 2000;
-                        break;
-
-                    case TimeoutScenario.DataLogging1:
-                        result = 7;
-                        break;
-
-                    case TimeoutScenario.DataLogging2:
-                        result = 10;
-                        break;
-
-                    case TimeoutScenario.DataLogging3:
-                        result = 15;
-                        break;
-
-                    case TimeoutScenario.Maximum:
-                        result = 1020;
-                        break;
-
-                    default:
-                        throw new NotImplementedException("Unknown timeout scenario " + this.currentTimeoutScenario);
-                }
-            }
-
-            return result;
-        }
-    }
-
-}
+﻿using System;
+using System.Collections.Generic;
+using System.Diagnostics;
+using System.IO;
+using System.Linq;
+using System.Text;
+using System.Threading.Tasks;
+
+namespace PcmHacking
+{
+    /// <summary>
+    /// This class encapsulates all code that is unique to the DVI interface.
+    /// </summary>
+    /// 
+    public class OBDXProDevice : SerialDevice
+    {
+        public const string DeviceType = "OBDX Pro";
+        public bool TimeStampsEnabled = false;
+        public bool CRCInReceivedFrame = false;
+
+        // This default is probably excessive but it should always be
+        // overwritten by a call to SetTimeout before use anyhow.
+        private VpwSpeed vpwSpeed = VpwSpeed.Standard;
+
+        //ELM Command Set
+        //To be put in, not really needed if using DVI command set
+
+        //DVI (Direct Vehicle Interface) Command Set
+        public static readonly Message DVI_BOARD_HARDWARE_VERSION = new Message(new byte[] { 0x22, 0x1, 0x0, 0 });
+        public static readonly Message DVI_BOARD_FIRMWARE_VERSION = new Message(new byte[] { 0x22, 0x1, 0x1, 0 });
+        public static readonly Message DVI_BOARD_MODEL = new Message(new byte[] { 0x22, 0x1, 0x2, 0 });
+        public static readonly Message DVI_BOARD_NAME = new Message(new byte[] { 0x22, 0x1, 0x3, 0 });
+        public static readonly Message DVI_UniqueSerial = new Message(new byte[] { 0x22, 0x1, 0x4, 0 });
+        public static readonly Message DVI_Supported_OBD_Protocols = new Message(new byte[] { 0x22, 0x1, 0x5, 0 });
+        public static readonly Message DVI_Supported_PC_Protocols = new Message(new byte[] { 0x22, 0x1, 0x6, 0 });
+
+        public static readonly Message DVI_Req_NewtorkWriteStatus = new Message(new byte[] { 0x24, 0x1, 0x1, 0 });
+        public static readonly Message DVI_Set_NewtorkWriteStatus = new Message(new byte[] { 0x24, 0x2, 0x1, 0, 0 });
+        public static readonly Message DVI_Req_ConfigRespStatus = new Message(new byte[] { 0x24, 0x1, 0x2, 0 });
+        public static readonly Message DVI_Set_CofigRespStatus = new Message(new byte[] { 0x24, 0x2, 0x2, 0, 0 });
+
+        public static readonly Message DVI_Req_TimeStampOnRxNetwork = new Message(new byte[] { 0x24, 0x1, 0x3, 0 });
+        public static readonly Message DVI_Set_TimeStampOnRxNetwork = new Message(new byte[] { 0x24, 0x2, 0x3, 0, 0 });
+
+        public static readonly Message DVI_RESET = new Message(new byte[] { 0x25, 0x0, 0 });
+
+        public static readonly Message DVI_Req_OBD_Protocol = new Message(new byte[] { 0x31, 0x1, 0x1, 0 });
+        public static readonly Message DVI_Set_OBD_Protocol = new Message(new byte[] { 0x31, 0x2, 0x1, 0, 0 });
+        public static readonly Message DVI_Req_NewtorkEnable = new Message(new byte[] { 0x31, 0x1, 0x2, 0 });
+        public static readonly Message DVI_Set_NewtorkEnable = new Message(new byte[] { 0x31, 0x2, 0x2, 0, 0 });
+        public static readonly Message DVI_Set_API_Protocol = new Message(new byte[] { 0x31, 0x2, 0x6, 0, 0 });
+
+        public static readonly Message DVI_Req_To_Filter = new Message(new byte[] { 0x33, 0x1, 0x0, 0 });
+        public static readonly Message DVI_Set_To_Filter = new Message(new byte[] { 0x33, 0x3, 0x0, 0, 0, 0 });
+        public static readonly Message DVI_Req_From_Filter = new Message(new byte[] { 0x33, 0x1, 0x1, 0 });
+        public static readonly Message DVI_Set_From_Filter = new Message(new byte[] { 0x33, 0x3, 0x1, 0, 0, 0 });
+        public static readonly Message DVI_Req_RangeTo_Filter = new Message(new byte[] { 0x33, 0x1, 0x2, 0 });
+        public static readonly Message DVI_Set_RangeTo_Filter = new Message(new byte[] { 0x33, 0x3, 0x2, 0, 0, 0, 0 });
+        public static readonly Message DVI_Req_RangeFrom_Filter = new Message(new byte[] { 0x33, 0x1, 0x3, 0 });
+        public static readonly Message DVI_Set_RangeFrom_Filter = new Message(new byte[] { 0x33, 0x4, 0x3, 0, 0, 0, 0 });
+        public static readonly Message DVI_Req_Mask = new Message(new byte[] { 0x33, 0x1, 0x4, 0 });
+        public static readonly Message DVI_Set_Mask = new Message(new byte[] { 0x33, 0x5, 0x4, 0, 0, 0, 0, 0 });
+        public static readonly Message DVI_Req_Speed = new Message(new byte[] { 0x33, 0x1, 0x6, 0 });
+        public static readonly Message DVI_Set_Speed = new Message(new byte[] { 0x33, 0x2, 0x6, 0, 0 });
+        public static readonly Message DVI_Req_ValidateCRC_onRX = new Message(new byte[] { 0x33, 0x1, 0x7, 0 });
+        public static readonly Message DVI_Set_ValidateCRC_onRX = new Message(new byte[] { 0x33, 0x2, 0x7, 0, 0 });
+        public static readonly Message DVI_Req_Show_CRC_OnNetwork = new Message(new byte[] { 0x33, 0x1, 0x8, 0 });
+        public static readonly Message DVI_Set_Show_CRC_OnNetwork = new Message(new byte[] { 0x33, 0x2, 0x8, 0, 0 });
+        public static readonly Message DVI_Req_Write_Idle_Timeout = new Message(new byte[] { 0x33, 0x1, 0x9, 0 });
+        public static readonly Message DVI_Set_Write_Idle_Timeout = new Message(new byte[] { 0x33, 0x3, 0x9, 0, 0, 0 });
+        public static readonly Message DVI_Req_1x_Timings = new Message(new byte[] { 0x33, 0x2, 0xA, 0, 0 });
+        public static readonly Message DVI_Set_1x_Timings = new Message(new byte[] { 0x33, 0x4, 0xA, 0, 0, 0, 0 });
+        public static readonly Message DVI_Req_4x_Timings = new Message(new byte[] { 0x33, 0x2, 0xB, 0, 0 });
+        public static readonly Message DVI_Set_4x_Timings = new Message(new byte[] { 0x33, 0x4, 0xB, 0, 0, 0, 0 });
+        public static readonly Message DVI_Req_ResetTimings = new Message(new byte[] { 0x33, 0x2, 0xC, 0, 0 });
+        public static readonly Message DVI_Req_ErrorBits = new Message(new byte[] { 0x33, 0x1, 0xD, 0 });
+        public static readonly Message DVI_Set_ErrorBits = new Message(new byte[] { 0x33, 0x3, 0xD, 0, 0, 0 });
+        public static readonly Message DVI_Req_ErrorCount = new Message(new byte[] { 0x33, 0x2, 0xE, 0, 0 });
+        public static readonly Message DVI_Req_DefaultSettings = new Message(new byte[] { 0x33, 0x1, 0xF, 0 });
+
+        public static readonly Message DVI_Req_ADC_SingleChannel = new Message(new byte[] { 0x35, 0x2, 0x0, 0, 0 });
+        public static readonly Message DVI_Req_ADC_MultipleChannels = new Message(new byte[] { 0x35, 0x2, 0x1, 0, 0 });
+
+        public OBDXProDevice(IPort port, ILogger logger) : base(port, logger)
+        {
+            this.MaxSendSize = 4096 + 10 + 2;    // packets up to 4112 but we want 4096 byte data blocks
+            this.MaxReceiveSize = 4096 + 10 + 2; // with 10 byte header and 2 byte block checksum
+            this.Supports4X = true;
+
+            // This will be used during device initialization.
+            this.currentTimeoutScenario = TimeoutScenario.ReadProperty;
+        }
+
+        public override string GetDeviceType()
+        {
+            return DeviceType;
+        }
+
+        public override async Task<bool> Initialize()
+        {
+            this.Logger.AddDebugMessage("Initializing " + this.ToString());
+
+
+            SerialPortConfiguration configuration = new SerialPortConfiguration();
+            configuration.BaudRate = 115200;
+            configuration.Timeout = 1000;
+            await this.Port.OpenAsync(configuration);
+            System.Threading.Thread.Sleep(100);
+
+            ////Reset scantool - ensures starts at ELM protocol
+            bool Status = await ResetDevice();
+            if (Status == false)
+            {
+                this.Logger.AddUserMessage("Unable to reset DVI device.");
+                return false;
+            }
+
+            //Request Board information
+            Response<string> BoardName = await GetBoardDetails();
+            if (BoardName.Status != ResponseStatus.Success)
+            {
+                this.Logger.AddUserMessage("Unable to get DVI device details.");
+                return false;
+            }
+
+            //Set protocol to VPW mode
+            Status = await SetProtocol(OBDProtocols.VPW);
+            if (Status == false)
+            {
+                this.Logger.AddUserMessage("Unable to set DVI device protocol to VPW.");
+                return false;
+            }
+
+            Response<bool> SetupStatus = await DVISetup();
+            if (SetupStatus.Status != ResponseStatus.Success)
+            {
+                this.Logger.AddUserMessage("DVI device initialization failed.");
+                return false;
+            }
+
+            this.Logger.AddUserMessage("Device Successfully Initialized and Ready");
+            return true;
+        }
+
+        /// <summary>
+        /// Not yet implemented.
+        /// </summary>
+        public override Task<TimeoutScenario> SetTimeout(TimeoutScenario scenario)
+        {
+            TimeoutScenario previousScenario = this.currentTimeoutScenario;
+            this.currentTimeoutScenario = scenario;
+            return Task.FromResult(previousScenario);
+        }
+
+        /// <summary>
+        /// This will process incoming messages for up to 250ms looking for a message
+        /// </summary>
+
+        public async Task<Response<Message>> FindResponseFromTool(byte[] expected)
+        {
+            //this.Logger.AddDebugMessage("FindResponse called");
+            for (int iterations = 0; iterations < 5; iterations++)
+            {
+                Response<Message> response = await this.ReadDVIPacket(this.GetReceiveTimeout());
+                if (response.Status == ResponseStatus.Success)
+                    if (Utility.CompareArraysPart(response.Value.GetBytes(), expected))
+                        return Response.Create(ResponseStatus.Success, (Message)response.Value);
+                await Task.Delay(50);
+            }
+
+            return Response.Create(ResponseStatus.Timeout, (Message)null);
+        }
+
+        /// <summary>
+        /// Wait for serial byte to be availble. False if timeout.
+        /// </summary>
+        async private Task<bool> WaitForSerial(ushort NumBytes, int timeout = 0)
+        {
+            if (timeout == 0)
+            {
+                timeout = 500;
+            }
+
+            int TempCount = 0;
+            Stopwatch sw = new Stopwatch();
+            sw.Start();
+
+            // Wait for bytes to arrive...
+            while (sw.ElapsedMilliseconds < timeout)
+            {
+                if (await this.Port.GetReceiveQueueSize() > TempCount)
+                {
+                    TempCount = await this.Port.GetReceiveQueueSize();
+                    sw.Restart();
+                }
+                if (await this.Port.GetReceiveQueueSize() >= NumBytes) { return true; }
+            }
+            return false;
+        }
+
+        /// <summary>
+        /// Read an DVI formatted packet from the interface.
+        /// If it recevies a Network message, in enqueues it and returns null;
+        /// If it receives a Device message, it returns the message.
+        /// </summary>
+        async private Task<Response<Message>> ReadDVIPacket(int timeout = 0)
+        {
+            UInt16 Length = 0;
+
+            byte offset = 0;
+            byte[] rx = new byte[3]; // we dont read more than 3 bytes at a time
+            byte[] timestampbuf = new byte[3];
+            ulong timestampmicro = 0;
+            // First Byte is command
+            //Second is length, third also for long frame
+            //Data
+            //Checksum
+            bool Chk = false;
+            try
+            {
+                Chk = (await WaitForSerial(1, timeout));
+                if (Chk == false)
+                {
+                    this.Logger.AddDebugMessage("Timeout.. no data present A");
+                    return Response.Create(ResponseStatus.Timeout, (Message)null);
+                }
+
+                //get first byte for command
+                await this.Port.Receive(rx, 0, 1);
+            }
+            catch (Exception) // timeout exception - log no data, return error.
+            {
+                this.Logger.AddDebugMessage("No Data");
+                return Response.Create(ResponseStatus.Timeout, (Message)null);
+            }
+
+
+            if (rx[0] == 0x8 || rx[0] == 0x9) //for network frames
+            {
+                //check if timestamps enabled
+                if (TimeStampsEnabled)
+                {
+                    //next 4 bytes will be timestamp in microseconds
+                    for (byte i = 0; i < 4; i++)
+                    {
+                        Chk = (await WaitForSerial(1));
+                        if (Chk == false)
+                        {
+                            this.Logger.AddDebugMessage("Timeout.. no data present B");
+                            return Response.Create(ResponseStatus.Timeout, (Message)null);
+                        }
+                        await this.Port.Receive(timestampbuf, i, 1);
+                    }
+                    timestampmicro = (ulong)((ulong)timestampbuf[0] * 0x100 ^ 3) + (ulong)((ulong)timestampbuf[1] * 0x100 ^ 2) + (ulong)((ulong)timestampbuf[0] * 0x100) + (ulong)timestampbuf[0];
+                }
+                if (rx[0] == 0x8) //if short, only get one byte for length
+                {
+                    Chk = (await WaitForSerial(1));
+                    if (Chk == false)
+                    {
+                        this.Logger.AddDebugMessage("Timeout.. no data present C");
+                        return Response.Create(ResponseStatus.Timeout, (Message)null);
+                    }
+                    await this.Port.Receive(rx, 1, 1);
+                    Length = rx[1];
+                }
+                else //if long, get two bytes for length
+                {
+                    offset += 1;
+                    Chk = (await WaitForSerial(2));
+                    if (Chk == false)
+                    {
+                        this.Logger.AddDebugMessage("Timeout.. no data present D");
+                        return Response.Create(ResponseStatus.Timeout, (Message)null);
+                    }
+                    await this.Port.Receive(rx, 1, 2);
+                    Length = (ushort)((ushort)(rx[1] * 0x100) + rx[2]);
+                }
+
+            }
+            else //for all other received frames
+            {
+                Chk = (await WaitForSerial(1));
+                if (Chk == false)
+                {
+                    this.Logger.AddDebugMessage("Timeout.. no data present E");
+                    return Response.Create(ResponseStatus.Timeout, (Message)null);
+                }
+                await this.Port.Receive(rx, 1, 1);
+                Length = rx[1];
+            }
+
+            byte[] receive = new byte[Length + 3 + offset];
+            Chk = (await WaitForSerial((ushort)(Length + 1)));
+            if (Chk == false)
+            {
+                this.Logger.AddDebugMessage("Timeout.. no data present F");
+                return Response.Create(ResponseStatus.Timeout, (Message)null);
+            }
+
+            int bytes;
+            receive[0] = rx[0];//Command
+            receive[1] = rx[1];//length
+            if (rx[0] == 0x09) receive[2] = rx[2];//length long frame
+            bytes = await this.Port.Receive(receive, 2 + offset, Length + 1);//get rest of frame
+            if (bytes <= 0)
+            {
+                this.Logger.AddDebugMessage("Failed reading " + Length + " byte packet");
+                return Response.Create(ResponseStatus.Error, (Message)null);
+            }
+            //should have entire frame now
+            //verify checksum correct
+            byte CalcChksm = 0;
+            for (ushort i = 0; i < (receive.Length - 1); i++) CalcChksm += receive[i];
+            if (rx[0] == 0x08 || rx[0] == 0x09)
+            {
+                if (TimeStampsEnabled)
+                {
+                    CalcChksm += timestampbuf[0];
+                    CalcChksm += timestampbuf[1];
+                    CalcChksm += timestampbuf[2];
+                    CalcChksm += timestampbuf[3];
+                }
+            }
+            CalcChksm = (byte)~CalcChksm;
+
+            if (receive[receive.Length - 1] != CalcChksm)
+            {
+                this.Logger.AddDebugMessage("Total Length Data=" + Length + " RX: " + receive.ToHex());
+                this.Logger.AddDebugMessage("Checksum error on received message.");
+                return null;
+            }
+
+            // this.Logger.AddDebugMessage("Total Length Data=" + Length + " RX: " + receive.ToHex());
+
+            if (receive[0] == 0x8 || receive[0] == 0x9)
+            {
+                //network frames //Strip header and checksum
+                byte[] StrippedFrame = new byte[Length];
+                Buffer.BlockCopy(receive, 2 + offset, StrippedFrame, 0, Length);
+                this.Enqueue(new Message(StrippedFrame, timestampmicro, 0));
+                return null;
+            }
+            else if (receive[0] == 0x7F)
+            {
+                // Error from the device
+                Message result = new Message(receive);
+                this.Logger.AddDebugMessage("XPro Error: " + result.ToString());
+                return Response.Create(ResponseStatus.Error, result);
+            }
+            else
+            {
+                // Valid message from the device
+                this.Logger.AddDebugMessage("XPro: " + receive.ToHex());
+                return Response.Create(ResponseStatus.Success, new Message(receive));
+            }
+        }
+
+
+        async private Task<Response<String>> ReadELMPacket(String SentFrame)
+        {
+            // UInt16 Counter = 0;
+            bool framefound = false;
+            bool Chk = false;
+
+            string StrResp = "";
+            byte[] rx = { 0 };
+            try
+            {
+                while (framefound == false)
+                {
+                    Chk = (await WaitForSerial(1));
+                    if (Chk == false)
+                    {
+                        this.Logger.AddDebugMessage("Timeout.. no data present");
+                        return Response.Create(ResponseStatus.Timeout, "");
+                    }
+
+                    await this.Port.Receive(rx, 0, 1);
+                    if (rx[0] == 0xD) //carriage return
+                    {
+                        if (StrResp != SentFrame)
+                        {
+                            framefound = true;
+                            break;
+                        }
+                        StrResp = "";
+                        continue;
+                    }
+                    else if (rx[0] == 0xA) continue;//newline
+                    StrResp += Convert.ToChar(rx[0]);
+                }
+
+                //Find Idle frame
+                framefound = false;
+                while (framefound == false)
+                {
+                    Chk = (await WaitForSerial(1));
+                    if (Chk == false)
+                    {
+                        this.Logger.AddDebugMessage("ELM Idle frame not detected");
+                        return Response.Create(ResponseStatus.Timeout, "");
+                    }
+                    await this.Port.Receive(rx, 0, 1);
+                    if (rx[0] == '>')
+                    {
+                        framefound = true;
+                        break;
+                    }
+                }
+                return Response.Create(ResponseStatus.Success, StrResp);
+
+            }
+            catch (Exception) // timeout exception - log no data, return error.
+            {
+                this.Logger.AddDebugMessage("No Data");
+                return Response.Create(ResponseStatus.Timeout, (""));
+            }
+
+        }
+
+        /// <summary>
+        /// Calc checksum for byte array for all messages to/from device
+        /// </summary>
+        private byte CalcChecksum(byte[] MyArr)
+        {
+            byte CalcChksm = 0;
+            for (ushort i = 0; i < (MyArr.Length - 1); i++)
+            {
+                CalcChksm += MyArr[i];
+            }
+            return ((byte)~CalcChksm);
+        }
+
+
+        /// <summary>
+        /// Convert a Message to an DVI formatted transmit, and send to the interface
+        /// </summary>
+        async private Task<Response<Message>> SendDVIPacket(Message message)
+        {
+            int length = message.GetBytes().Length;
+            byte[] RawPacket = message.GetBytes();
+            byte[] SendPacket = new byte[length + 3];
+
+            if (length > 0xFF)
+            {
+                System.Array.Resize(ref SendPacket, SendPacket.Length + 1);
+                SendPacket[0] = 0x11;
+                SendPacket[1] = (byte)(length >> 8);
+                SendPacket[2] = (byte)length;
+                Buffer.BlockCopy(RawPacket, 0, SendPacket, 3, length);
+            }
+            else
+            {
+                SendPacket[0] = 0x10;
+                SendPacket[1] = (byte)length;
+                Buffer.BlockCopy(RawPacket, 0, SendPacket, 2, length);
+            }
+
+            //Add checksum
+            SendPacket[SendPacket.Length - 1] = CalcChecksum(SendPacket);
+
+            //Send frame
+            await this.Port.Send(SendPacket);
+
+            // Wait for confirmation of successful send
+            Response<Message> m = null;
+
+            for (int attempt = 0; attempt < 5; attempt++)
+            {
+                m = await ReadDVIPacket();
+                if (m == null)
+                {
+                    await Task.Delay(50);
+                }
+                else
+                {
+                    break;
+                }
+            }
+
+            if (m.Status == ResponseStatus.Success)
+            {
+                byte[] Val = m.Value.GetBytes();
+                if (Val[0] == 0x20 && Val[2] == 0x00)
+                {
+                    this.Logger.AddDebugMessage("TX: " + message.ToString());
+                    return Response.Create(ResponseStatus.Success, message);
+                }
+                else if (Val[0] == 0x21 && Val[2] == 0x00)
+                {
+                    this.Logger.AddDebugMessage("TX: " + message.ToString());
+                    return Response.Create(ResponseStatus.Success, message);
+                }
+                else
+                {
+                    this.Logger.AddUserMessage("Unable to transmit A: " + message.ToString());
+                    return Response.Create(ResponseStatus.Error, message);
+                }
+            }
+            else
+            {
+                this.Logger.AddUserMessage("Unable to transmit B: " + message.ToString());
+                return Response.Create(ResponseStatus.Error, message);
+            }
+        }
+
+        /// <summary>
+        /// Configure DVI to return only packets targeted to the tool (Device ID F0), and disable transmit acks
+        /// </summary>
+        async private Task<Response<Boolean>> DVISetup()
+        {
+            //Set filter
+            bool Status = await SetToFilter(DeviceId.Tool);
+            if (Status == false) return Response.Create(ResponseStatus.Error, false);
+
+            //Enable network rx/tx for protocol
+            Status = await EnableProtocolNetwork();
+            if (Status == false) return Response.Create(ResponseStatus.Error, false);
+
+            return Response.Create(ResponseStatus.Success, true);
+        }
+
+        /// <summary>
+        /// Send a message, wait for a response, return the response.
+        /// </summary>
+        public override async Task<bool> SendMessage(Message message)
+        {
+            //this.Logger.AddDebugMessage("Sendrequest called");
+            //  this.Logger.AddDebugMessage("TX: " + message.GetBytes().ToHex());
+            await SendDVIPacket(message);
+            return true;
+        }
+
+        /// <summary>
+        /// Receive a message from the network - or at least try to.
+        /// </summary>
+        /// <remarks>
+        /// Messages are placed into the queue by the code in ReadDvIPacket.
+        /// Retry loops and message processing are in the application layer.
+        /// </remarks>
+        protected async override Task Receive()
+        {
+            await ReadDVIPacket();
+        }
+
+        private async Task<bool> ResetDevice()
+        {
+            //Send DVI reset
+            byte[] Msg = OBDXProDevice.DVI_RESET.GetBytes();
+            Msg[Msg.Length - 1] = CalcChecksum(Msg);
+            await this.Port.Send(Msg);
+            System.Threading.Thread.Sleep(100);
+            await this.Port.DiscardBuffers();
+
+            //Send ELM reset
+            byte[] MsgATZ = { (byte)'A', (byte)'T', (byte)'Z', 0xD };
+            await this.Port.Send(MsgATZ);
+            System.Threading.Thread.Sleep(100);
+            await this.Port.DiscardBuffers();
+
+            //AT@1 will return OBDX Pro VT - will then need to change its API to DVI bytes.
+            byte[] MsgAT1 = { (byte)'A', (byte)'T', (byte)'@', (byte)'1', 0xD };
+            await this.Port.Send(MsgAT1);
+            Response<String> m = await ReadELMPacket("AT@1");
+            if (m.Status == ResponseStatus.Success) this.Logger.AddUserMessage("Device Found: " + m.Value);
+            else { this.Logger.AddUserMessage("OBDX Pro device not found or failed response"); return false; }
+
+            //Change to DVI protocol DX 
+            byte[] MsgDXDP = { (byte)'D', (byte)'X', (byte)'D', (byte)'P', (byte)'1', 0xD };
+            await this.Port.Send(MsgDXDP);
+            m = await ReadELMPacket("DXDP1");
+            if (m.Status == ResponseStatus.Success && m.Value == "OK") this.Logger.AddDebugMessage("Switched to DVI protocol");
+            else { this.Logger.AddUserMessage("Failed to switch to DVI protocol"); return false; }
+            return true;
+        }
+
+        private async Task<Response<string>> GetBoardDetails()
+        {
+            string Details = "";
+            byte[] Msg = OBDXProDevice.DVI_BOARD_NAME.GetBytes();
+            Msg[Msg.Length - 1] = CalcChecksum(Msg);
+            await this.Port.Send(Msg);
+
+            Response<Message> m = await ReadDVIPacket();
+            if (m.Status == ResponseStatus.Success)
+            {
+                byte[] Val = m.Value.GetBytes();
+                Details = System.Text.Encoding.ASCII.GetString(Val, 3, Val[1] - 1);
+                //  this.Logger.AddUserMessage("Device Found: " + name);
+                // return new Response<String>(ResponseStatus.Success, name);
+            }
+            else
+            {
+                this.Logger.AddUserMessage("OBDX Pro device not found or failed response");
+                return new Response<String>(ResponseStatus.Error, null);
+            }
+
+
+            //Firmware version
+            Msg = OBDXProDevice.DVI_BOARD_FIRMWARE_VERSION.GetBytes();
+            Msg[Msg.Length - 1] = CalcChecksum(Msg);
+            await this.Port.Send(Msg);
+            m = await ReadDVIPacket();
+            if (m.Status == ResponseStatus.Success)
+            {
+                byte[] Val = m.Value.GetBytes();
+                string Firmware = ((float)(Val[3] * 0x100 + Val[4]) / 100).ToString("n2");
+                this.Logger.AddDebugMessage("Firmware version: v" + Firmware);
+                Details += " - Firmware: v" + Firmware;
+            }
+            else
+            {
+                this.Logger.AddUserMessage("Unable to read firmware version");
+                return new Response<String>(ResponseStatus.Error, null);
+            }
+
+            //Hardware version
+            Msg = OBDXProDevice.DVI_BOARD_HARDWARE_VERSION.GetBytes();
+            Msg[Msg.Length - 1] = CalcChecksum(Msg);
+            await this.Port.Send(Msg);
+            m = await ReadDVIPacket();
+            if (m.Status == ResponseStatus.Success)
+            {
+                byte[] Val = m.Value.GetBytes();
+                string Hardware = ((float)(Val[3] * 0x100 + Val[4]) / 100).ToString("n2");
+                this.Logger.AddDebugMessage("Hardware version: v" + Hardware);
+                Details += " - Hardware: v" + Hardware;
+            }
+            else
+            {
+                this.Logger.AddUserMessage("Unable to read hardware version");
+                return new Response<String>(ResponseStatus.Error, null);
+            }
+
+
+            //Unique Serial
+            Msg = OBDXProDevice.DVI_UniqueSerial.GetBytes();
+            Msg[Msg.Length - 1] = CalcChecksum(Msg);
+            await this.Port.Send(Msg);
+            m = await ReadDVIPacket();
+            if (m.Status == ResponseStatus.Success)
+            {
+                byte[] Val = m.Value.GetBytes();
+                byte[] serial = new byte[12];
+                Array.Copy(Val, 3, serial, 0, 12);
+                String Serial = string.Join("", Array.ConvertAll(serial, b => b.ToString("X2")));
+                this.Logger.AddDebugMessage("Unique Serial: " + Serial);
+                Details += " - Unique Serial: " + Serial;
+                return new Response<String>(ResponseStatus.Success, Details);
+            }
+            else
+            {
+                this.Logger.AddUserMessage("Unable to read unique Serial");
+                return new Response<String>(ResponseStatus.Error, null);
+            }
+        }
+
+        enum OBDProtocols : UInt16
+        {
+            VPW = 1
+        }
+        private async Task<bool> SetProtocol(OBDProtocols val)
+        {
+            byte[] Msg = OBDXProDevice.DVI_Set_OBD_Protocol.GetBytes();
+            Msg[3] = (byte)val;
+            Msg[Msg.Length - 1] = CalcChecksum(Msg);
+            await this.Port.Send(Msg);
+
+            //get response
+            byte[] RespBytes = new byte[Msg.Length];
+            Array.Copy(Msg, RespBytes, Msg.Length);
+            RespBytes[0] += (byte)0x10;
+            RespBytes[RespBytes.Length - 1] = CalcChecksum(RespBytes);
+            Response<Message> m = await FindResponseFromTool(RespBytes);
+            if (m.Status == ResponseStatus.Success)
+            {
+                this.Logger.AddDebugMessage("OBD Protocol Set to VPW");
+            }
+            else
+            {
+                this.Logger.AddUserMessage("Unable to set OBDX Pro device to VPW mode");
+                this.Logger.AddDebugMessage("Expected " + string.Join(" ", Array.ConvertAll(Msg, b => b.ToString("X2"))));
+                return false;
+            }
+            return true;
+        }
+
+        private async Task<bool> SetToFilter(byte Val)
+        {
+            byte[] Msg = OBDXProDevice.DVI_Set_To_Filter.GetBytes();
+            Msg[3] = Val; // DeviceId.Tool;
+            Msg[4] = 1; //on
+            Msg[Msg.Length - 1] = CalcChecksum(Msg);
+            await this.Port.Send(Msg);
+
+            byte[] RespBytes = new byte[Msg.Length];
+            Array.Copy(Msg, RespBytes, Msg.Length);
+            RespBytes[0] += (byte)0x10;
+            RespBytes[RespBytes.Length - 1] = CalcChecksum(RespBytes);
+            Response<Message> response = await ReadDVIPacket();
+            if (response.Status == ResponseStatus.Success & Utility.CompareArraysPart(response.Value.GetBytes(), RespBytes))
+            {
+                this.Logger.AddDebugMessage("Filter set and enabled");
+                return true;
+            }
+            else
+            {
+
+                this.Logger.AddDebugMessage("Failed to set filter");
+                return false;
+            }
+        }
+
+        private async Task<bool> EnableProtocolNetwork()
+        {
+            byte[] Msg = OBDXProDevice.DVI_Set_NewtorkEnable.GetBytes();
+            Msg[3] = 1; //on
+            Msg[Msg.Length - 1] = CalcChecksum(Msg);
+            await this.Port.Send(Msg);
+
+            byte[] RespBytes = new byte[Msg.Length];
+            Array.Copy(Msg, RespBytes, Msg.Length);
+            RespBytes[0] += (byte)0x10;
+            RespBytes[RespBytes.Length - 1] = CalcChecksum(RespBytes);
+            Response<Message> response = await ReadDVIPacket();
+            if (response.Status == ResponseStatus.Success & Utility.CompareArraysPart(response.Value.GetBytes(), RespBytes))
+            {
+                this.Logger.AddDebugMessage("Network enabled");
+                return true;
+            }
+            else
+            {
+                this.Logger.AddDebugMessage("Failed to enable network");
+                return false;
+            }
+        }
+
+        /// <summary>
+        /// Set the interface to 1x or 4x speed
+        /// </summary>
+        /// <remarks>
+        /// The caller must also tell the PCM to switch speeds
+        /// </remarks>
+        protected override async Task<bool> SetVpwSpeedInternal(VpwSpeed newSpeed)
+        {
+
+            byte[] Msg = OBDXProDevice.DVI_Set_Speed.GetBytes();
+
+            if (newSpeed == VpwSpeed.Standard)
+            {
+                this.Logger.AddDebugMessage("DVI setting VPW 1X");
+                Msg[3] = 0;
+                this.vpwSpeed = VpwSpeed.Standard;
+
+            }
+            else
+            {
+                this.Logger.AddDebugMessage("DVI setting VPW 4X");
+                Msg[3] = 1;
+                this.vpwSpeed = VpwSpeed.FourX;
+            }
+
+            Msg[Msg.Length - 1] = CalcChecksum(Msg);
+            await this.Port.Send(Msg);
+
+            byte[] RespBytes = new byte[Msg.Length];
+            Array.Copy(Msg, RespBytes, Msg.Length);
+            RespBytes[0] += (byte)0x10;
+            RespBytes[RespBytes.Length - 1] = CalcChecksum(RespBytes);
+            Response<Message> m = await FindResponseFromTool(RespBytes);
+            if (m.Status != ResponseStatus.Success) return false;
+
+            return true;
+        }
+
+
+        enum ConfigurationErrors : byte
+        {
+            InvalidCommand = 1,
+            RecvTooLong = 2,
+            ByteWaitTimeout = 3,
+            InvalidSerialChksum = 4,
+            SubCommandIncorrectSize = 5,
+            InvalidSubCommand = 6,
+            SubCommandInvalidData = 7
+        }
+        enum NetworkErrors : byte
+        {
+            ReadBusInactive = 0,
+            ReadSOFLongerThenMax = 1,
+            ReadSOFShorterThenMin = 2,
+            Read2BytesOrLess = 3,
+            ReadCRCIncorrect = 4,
+            ReadFilterTOdoesNotMatch = 5,
+            ReadFilterFROMdoesNotMatch = 6,
+            ReadRangeFilterTOdoesNotMatch = 7,
+            ReadRangeFilterFROMdoesNotMatch = 8,
+            WriteFrameIdleFindTimeout = 9,
+            NotEnabled = 10,
+            ReadOnlyMode = 11,
+            ReadFrameAwaitingSendPC = 12
+        }
+        enum ErrorType : byte
+        {
+            ConfigOrTxNetwork = 0,
+            RxNetwork = 1
+        }
+
+
+        private void ProcessError(ErrorType Type, byte code)
+        {
+            string ErrVal = "";
+            if (Type == ErrorType.ConfigOrTxNetwork)
+            {
+                switch (code)
+                {
+                    case (byte)ConfigurationErrors.InvalidCommand:
+                        ErrVal = "Invalid command byte received";
+                        break;
+                    case (byte)ConfigurationErrors.RecvTooLong:
+                        ErrVal = "Sent frame is larger then max allowed frame (4200)";
+                        break;
+                    case (byte)ConfigurationErrors.ByteWaitTimeout:
+                        ErrVal = "Timeout occured waiting for byte to be received from PC";
+                        break;
+                    case (byte)ConfigurationErrors.InvalidSerialChksum:
+                        ErrVal = "Invalid frame checksum sent to scantool";
+                        break;
+                    case (byte)ConfigurationErrors.SubCommandIncorrectSize:
+                        ErrVal = "Sent command had incorrect length";
+                        break;
+                    case (byte)ConfigurationErrors.InvalidSubCommand:
+                        ErrVal = "Invalid sub command detected";
+                        break;
+                    case (byte)ConfigurationErrors.SubCommandInvalidData:
+                        ErrVal = "Invalid data detected for sub command";
+                        break;
+                }
+            }
+            else if (Type == ErrorType.RxNetwork)
+            {
+
+            }
+            this.Logger.AddDebugMessage("Fault reported from scantool: " + ErrVal);
+        }
+
+        public override void ClearMessageBuffer()
+        {
+            this.Port.DiscardBuffers();
+        }
+
+        /// <summary>
+        /// This is based on the timeouts used by the AllPro, so it could probably be optimized further.
+        /// </summary>
+        private int GetReceiveTimeout()
+        {
+            int result;
+            if (this.vpwSpeed == VpwSpeed.Standard)
+            {
+                switch (this.currentTimeoutScenario)
+                {
+                    case TimeoutScenario.Minimum:
+                        result = 50;
+                        break;
+
+                    case TimeoutScenario.ReadProperty:
+                        result = 50;
+                        break;
+
+                    case TimeoutScenario.ReadCrc:
+                        result = 250;
+                        break;
+
+                    case TimeoutScenario.ReadMemoryBlock:
+                        result = 250;
+                        break;
+
+                    case TimeoutScenario.EraseMemoryBlock:
+                        result = 1000;
+                        break;
+
+                    case TimeoutScenario.WriteMemoryBlock:
+                        result = 1200;
+                        break;
+
+                    case TimeoutScenario.SendKernel:
+                        result = 4000;
+                        break;
+
+                    case TimeoutScenario.DataLogging1:
+                        result = 25;
+                        break;
+
+                    case TimeoutScenario.DataLogging2:
+                        result = 40;
+                        break;
+
+                    case TimeoutScenario.DataLogging3:
+                        result = 60;
+                        break;
+
+                    case TimeoutScenario.Maximum:
+                        result = 1020;
+                        break;
+
+                    default:
+                        throw new NotImplementedException("Unknown timeout scenario " + this.currentTimeoutScenario);
+                }
+            }
+            else
+            {
+                switch (this.currentTimeoutScenario)
+                {
+                    case TimeoutScenario.Minimum:
+                        result = 50;
+                        break;
+
+                    case TimeoutScenario.ReadProperty:
+                        result = 50;
+                        break;
+
+                    case TimeoutScenario.ReadCrc:
+                        result = 250;
+                        break;
+
+                    case TimeoutScenario.ReadMemoryBlock:
+                        result = 250;
+                        break;
+
+                    case TimeoutScenario.EraseMemoryBlock:
+                        result = 1000;
+                        break;
+
+                    case TimeoutScenario.WriteMemoryBlock:
+                        result = 600;
+                        break;
+
+                    case TimeoutScenario.SendKernel:
+                        result = 2000;
+                        break;
+
+                    case TimeoutScenario.DataLogging1:
+                        result = 7;
+                        break;
+
+                    case TimeoutScenario.DataLogging2:
+                        result = 10;
+                        break;
+
+                    case TimeoutScenario.DataLogging3:
+                        result = 15;
+                        break;
+
+                    case TimeoutScenario.Maximum:
+                        result = 1020;
+                        break;
+
+                    default:
+                        throw new NotImplementedException("Unknown timeout scenario " + this.currentTimeoutScenario);
+                }
+            }
+
+            return result;
+        }
+    }
+}