--- conflicted
+++ resolved
@@ -1,322 +1,318 @@
-﻿using System;
-using System.Collections.Generic;
-using System.IO;
-using System.Linq;
-using System.Text;
-using System.Threading.Tasks;
-
-namespace PcmHacking
-{
-    /// <summary>
-    /// This class encapsulates code that is shared by AllProDevice and ScanToolDevice.
-    /// </summary>
-    public class ElmDeviceImplementation
-    {
-        protected IPort Port { get; private set; }
-
-        protected ILogger Logger { get; private set; }
-
-        public int MaxSendSize { get; protected set; }
-
-        public int MaxReceiveSize { get; protected set; }
-
-        public bool Supports4X { get; protected set; }
-
-        public bool SupportsStreamLogging { get; protected set; }
-
-        public TimeoutScenario TimeoutScenario { get; set; }
-
-        protected readonly Action<Message> enqueue;
-
-        protected readonly Func<int> getRecievedMessageCount;
-
-        /// <summary>
-        /// Constructor.
-        /// </summary>
-        public ElmDeviceImplementation(
-            Action<Message> enqueue,
-            Func<int> getRecievedMessageCount,
-            IPort port, 
-            ILogger logger)
-        {
-            this.enqueue = enqueue;
-            this.getRecievedMessageCount = getRecievedMessageCount;
-            this.Port = port;
-            this.Logger = logger;
-
-            // These are only relevant for device initialization.
-            // After that, configuration from the derived classes will be used instead.
-            this.MaxReceiveSize = 200;
-            this.MaxSendSize = 200;
-            this.Supports4X = false;
-        }
-
-        /// <summary>
-        /// This string is what will appear in the drop-down list in the UI.
-        /// </summary>
-        public virtual string GetDeviceType()
-        {
-            throw new NotImplementedException("This is only implemented by derived classes.");
-        }
-
-        /// <summary>
-        /// Confirm that we're actually connected to the right device, and initialize it.
-        /// </summary>
-        public virtual async Task<bool> Initialize()
-        {
-            string response;
-            // This is common across all ELM-based devices.
-<<<<<<< HEAD
-            // Send a cr/lf to prevent the ATZ failing.
-            await this.SendRequest("");
-
-            // Reset
-            string response = await this.SendRequest("AT Z");
-            this.Logger.AddDebugMessage(response);
-=======
-            await this.SendRequest(""); // send a cr/lf to prevent the ATZ failing.
-            this.Logger.AddDebugMessage(response = await this.SendRequest("AT Z"));  // reset
->>>>>>> d0e2e9de
-
-            if(string.IsNullOrWhiteSpace(response))
-            {
-                this.Logger.AddDebugMessage($"No device found on {this.Port.ToString()}");
-                return false;
-            }
-
-            this.Logger.AddDebugMessage(await this.SendRequest("AT E0")); // disable echo
-            this.Logger.AddDebugMessage(await this.SendRequest("AT S0")); // no spaces on responses
-
-            string voltage = await this.SendRequest("AT RV");             // Get Voltage
-            this.Logger.AddUserMessage("Voltage: " + voltage);
-
-            // First we check for known-bad ELM clones.
-            string elmID = await this.SendRequest("AT I");                // Identify (ELM)
-            if (elmID != "?")
-            {
-                this.Logger.AddUserMessage("Elm ID: " + elmID);
-                if (elmID.Contains("ELM327 v1.5"))
-                {
-                    // TODO: Add a URL to a web page with a list of supported devices.
-                    // No such web page exists yet, but I'm sure we'll create one some day...
-                    this.Logger.AddUserMessage("ERROR: This OBD2 interface is not supported.");
-                    return false;
-                }
-            }
-
-            return true;
-        }
-
-        /// <summary>
-        /// Get the time required for the given scenario.
-        /// </summary>
-        public virtual int GetTimeoutMilliseconds(TimeoutScenario scenario, VpwSpeed speed)
-        {
-            // This base class is only instantiated for device-independent initialization.
-            return 250;
-        }
-
-        /// <summary>
-        /// Set the timeout to the device. If this is set too low, the device
-        /// will return 'No Data'. ELM327 is limited to 1020 milliseconds maximum.
-        /// </summary>
-        public virtual async Task<bool> SetTimeoutMilliseconds(int milliseconds)
-        {
-           int parameter = Math.Min(Math.Max(1, (milliseconds / 4)), 255);
-           string value = parameter.ToString("X2");
-           return await this.SendAndVerify("AT ST " + value, "OK");
-        }
-
-        /// <summary>
-        /// Send a message, do not expect a response.
-        /// </summary>
-        public virtual Task<bool> SendMessage(Message message)
-        {
-            throw new NotImplementedException("This is only implemented by derived classes.");
-        }
-
-        /// <summary>
-        /// Try to read an incoming message from the device.
-        /// </summary>
-        public virtual Task Receive()
-        {
-            throw new NotImplementedException("This is only implemented by derived classes.");
-        }
-
-        /// <summary>
-        /// Send a request in string form, wait for a response (for init)
-        /// </summary>
-        /// <remarks>
-        /// The API for this method (sending a string, returning a string) matches
-        /// the way that we need to communicate with ELM and STN devices for setup
-        /// </remarks>
-        public async Task<string> SendRequest(string request)
-        {
-            this.Logger.AddDebugMessage("TX: " + request);
-            
-            try
-            {
-                await this.Port.Send(Encoding.ASCII.GetBytes(request + " \r"));
-                string response = await ReadELMLine();
-                return response;
-            }
-            catch (TimeoutException)
-            {
-                return string.Empty;
-            }
-        }
-
-        /// <summary>
-        /// Send a command to the device, confirm that we got the response we expect. 
-        /// </summary>
-        /// <remarks>
-        /// This is primarily for use in the Initialize method, where we're talking to the 
-        /// interface device rather than the PCM.
-        /// </remarks>
-        public async Task<bool> SendAndVerify(string message, string expectedResponse)
-        {
-            string actualResponse = await this.SendRequest(message);
-
-            if (string.Equals(actualResponse, expectedResponse))
-            {
-                this.Logger.AddDebugMessage(actualResponse);
-                return true;
-            }
-
-            this.Logger.AddDebugMessage("Did not recieve expected response. Received \"" + actualResponse + "\" expected \"" + expectedResponse + "\"");
-            return false;
-        }
-
-        /// <summary>
-        /// Reads and filters a line from the device, returns it as a string
-        /// </summary>
-        /// <remarks>
-        /// Strips Non Printable, >, and Line Feeds. Converts Carriage Return to Space. Strips leading and trailing whitespace.
-        /// </remarks>
-        protected async Task<string> ReadELMLine()
-        {
-            // (MaxReceiveSize * 2) + 2 for Checksum + longest possible prompt. Minimum prompt 2 CR + 1 Prompt, +2 extra
-            int maxPayload = (MaxReceiveSize * 2) + 7;
-
-            // A buffer to receive a single byte.
-            byte[] b = new byte[1];
-
-            // Use StringBuilder to collect the bytes.
-            StringBuilder builtString = new StringBuilder();
-
-            for (int i = 0; i < maxPayload; i++)
-            {
-                // Receive a single byte.
-                await this.Port.Receive(b, 0, 1);
-
-                // Is it the prompt '>'.
-                if (b[0] == '>')
-                {
-                    // Prompt found, we're done.
-                    break;
-                }
-
-                // Is it a CR
-                if (b[0] == 13)
-                {
-                    // CR found, replace with space.
-                    b[0] = 32;
-                }
-
-                // Printable characters only.
-                if (b[0] >= 32 && b[0] <= 126)
-                {
-                    // Append it to builtString.
-                    builtString.Append((char)b[0]);
-                }
-            }
-
-            // Convert to string, trim and return
-            return builtString.ToString().Trim();
-        }
-
-        /// <summary>
-        /// Collects a line with ReadELMLine() and converts it to a Message
-        /// </summary>
-        protected async Task<Response<Message>> ReadELMPacket()
-        {
-            //this.Logger.AddDebugMessage("Trace: ReadELMPacket");
-
-            string response = await ReadELMLine();
-
-            byte[] message = response.ToBytes();
-
-            return Response.Create(ResponseStatus.Success, new Message(message));
-        }
-
-        /// <summary>
-        /// Process responses from the ELM/ST devices.
-        /// </summary>
-        protected bool ProcessResponse(string rawResponse, string context, bool allowEmpty = false)
-        {
-            if (string.IsNullOrWhiteSpace(rawResponse))
-            {
-                if (allowEmpty)
-                {
-                    this.Logger.AddDebugMessage("Empty response to " + context + ". OK.");
-                    return true;
-                }
-                else
-                {
-                    this.Logger.AddDebugMessage("Empty response to " + context + ". That's not OK.");
-                    return false;
-                }
-            }
-
-            if (rawResponse == "OK")
-            {
-                return true;
-            }
-
-            // We sent successfully, but the PCM didn't reply immediately.
-            if (rawResponse == "NO DATA")
-            {
-                return true;
-            }
-
-            string[] segments = rawResponse.Split('<');
-            foreach (string segment in segments)
-            {
-                if (segment.IsHex())
-                {
-                    string[] hexResponses = segment.Split(' ');
-                    foreach (string singleHexResponse in hexResponses)
-                    {
-                        byte[] deviceResponseBytes = singleHexResponse.ToBytes();
-                        if (deviceResponseBytes.Length > 0)
-                        {
-                            Array.Resize(ref deviceResponseBytes, deviceResponseBytes.Length - 1); // remove checksum byte
-                        }
-
-                        this.Logger.AddDebugMessage("RX: " + deviceResponseBytes.ToHex());
-
-                        Message response = new Message(deviceResponseBytes);
-                        this.enqueue(response);
-                    }
-
-                    return true;
-                }
-
-                if (segment.EndsWith("OK"))
-                {
-                    this.Logger.AddDebugMessage("WTF: Response not valid, but ends with OK.");
-                    return true;
-                }
-
-                this.Logger.AddDebugMessage(
-                    string.Format(
-                        "Unexpected response to {0}: {1}",
-                        context,
-                        segment));
-            }
-
-            return false;
-        }
-
-    }
+﻿using System;
+using System.Collections.Generic;
+using System.IO;
+using System.Linq;
+using System.Text;
+using System.Threading.Tasks;
+
+namespace PcmHacking
+{
+    /// <summary>
+    /// This class encapsulates code that is shared by AllProDevice and ScanToolDevice.
+    /// </summary>
+    public class ElmDeviceImplementation
+    {
+        protected IPort Port { get; private set; }
+
+        protected ILogger Logger { get; private set; }
+
+        public int MaxSendSize { get; protected set; }
+
+        public int MaxReceiveSize { get; protected set; }
+
+        public bool Supports4X { get; protected set; }
+
+        public bool SupportsStreamLogging { get; protected set; }
+
+        public TimeoutScenario TimeoutScenario { get; set; }
+
+        protected readonly Action<Message> enqueue;
+
+        protected readonly Func<int> getRecievedMessageCount;
+
+        /// <summary>
+        /// Constructor.
+        /// </summary>
+        public ElmDeviceImplementation(
+            Action<Message> enqueue,
+            Func<int> getRecievedMessageCount,
+            IPort port, 
+            ILogger logger)
+        {
+            this.enqueue = enqueue;
+            this.getRecievedMessageCount = getRecievedMessageCount;
+            this.Port = port;
+            this.Logger = logger;
+
+            // These are only relevant for device initialization.
+            // After that, configuration from the derived classes will be used instead.
+            this.MaxReceiveSize = 200;
+            this.MaxSendSize = 200;
+            this.Supports4X = false;
+        }
+
+        /// <summary>
+        /// This string is what will appear in the drop-down list in the UI.
+        /// </summary>
+        public virtual string GetDeviceType()
+        {
+            throw new NotImplementedException("This is only implemented by derived classes.");
+        }
+
+        /// <summary>
+        /// Confirm that we're actually connected to the right device, and initialize it.
+        /// </summary>
+        public virtual async Task<bool> Initialize()
+        {
+            string response;
+          
+            // This is common across all ELM-based devices.
+            // Send a cr/lf to prevent the ATZ failing.
+            await this.SendRequest("");
+
+            // Reset
+            string response = await this.SendRequest("AT Z");
+            this.Logger.AddDebugMessage(response);
+
+            if(string.IsNullOrWhiteSpace(response))
+            {
+                this.Logger.AddDebugMessage($"No device found on {this.Port.ToString()}");
+                return false;
+            }
+
+            this.Logger.AddDebugMessage(await this.SendRequest("AT E0")); // disable echo
+            this.Logger.AddDebugMessage(await this.SendRequest("AT S0")); // no spaces on responses
+
+            string voltage = await this.SendRequest("AT RV");             // Get Voltage
+            this.Logger.AddUserMessage("Voltage: " + voltage);
+
+            // First we check for known-bad ELM clones.
+            string elmID = await this.SendRequest("AT I");                // Identify (ELM)
+            if (elmID != "?")
+            {
+                this.Logger.AddUserMessage("Elm ID: " + elmID);
+                if (elmID.Contains("ELM327 v1.5"))
+                {
+                    // TODO: Add a URL to a web page with a list of supported devices.
+                    // No such web page exists yet, but I'm sure we'll create one some day...
+                    this.Logger.AddUserMessage("ERROR: This OBD2 interface is not supported.");
+                    return false;
+                }
+            }
+
+            return true;
+        }
+
+        /// <summary>
+        /// Get the time required for the given scenario.
+        /// </summary>
+        public virtual int GetTimeoutMilliseconds(TimeoutScenario scenario, VpwSpeed speed)
+        {
+            // This base class is only instantiated for device-independent initialization.
+            return 250;
+        }
+
+        /// <summary>
+        /// Set the timeout to the device. If this is set too low, the device
+        /// will return 'No Data'. ELM327 is limited to 1020 milliseconds maximum.
+        /// </summary>
+        public virtual async Task<bool> SetTimeoutMilliseconds(int milliseconds)
+        {
+           int parameter = Math.Min(Math.Max(1, (milliseconds / 4)), 255);
+           string value = parameter.ToString("X2");
+           return await this.SendAndVerify("AT ST " + value, "OK");
+        }
+
+        /// <summary>
+        /// Send a message, do not expect a response.
+        /// </summary>
+        public virtual Task<bool> SendMessage(Message message)
+        {
+            throw new NotImplementedException("This is only implemented by derived classes.");
+        }
+
+        /// <summary>
+        /// Try to read an incoming message from the device.
+        /// </summary>
+        public virtual Task Receive()
+        {
+            throw new NotImplementedException("This is only implemented by derived classes.");
+        }
+
+        /// <summary>
+        /// Send a request in string form, wait for a response (for init)
+        /// </summary>
+        /// <remarks>
+        /// The API for this method (sending a string, returning a string) matches
+        /// the way that we need to communicate with ELM and STN devices for setup
+        /// </remarks>
+        public async Task<string> SendRequest(string request)
+        {
+            this.Logger.AddDebugMessage("TX: " + request);
+            
+            try
+            {
+                await this.Port.Send(Encoding.ASCII.GetBytes(request + " \r"));
+                string response = await ReadELMLine();
+                return response;
+            }
+            catch (TimeoutException)
+            {
+                return string.Empty;
+            }
+        }
+
+        /// <summary>
+        /// Send a command to the device, confirm that we got the response we expect. 
+        /// </summary>
+        /// <remarks>
+        /// This is primarily for use in the Initialize method, where we're talking to the 
+        /// interface device rather than the PCM.
+        /// </remarks>
+        public async Task<bool> SendAndVerify(string message, string expectedResponse)
+        {
+            string actualResponse = await this.SendRequest(message);
+
+            if (string.Equals(actualResponse, expectedResponse))
+            {
+                this.Logger.AddDebugMessage(actualResponse);
+                return true;
+            }
+
+            this.Logger.AddDebugMessage("Did not recieve expected response. Received \"" + actualResponse + "\" expected \"" + expectedResponse + "\"");
+            return false;
+        }
+
+        /// <summary>
+        /// Reads and filters a line from the device, returns it as a string
+        /// </summary>
+        /// <remarks>
+        /// Strips Non Printable, >, and Line Feeds. Converts Carriage Return to Space. Strips leading and trailing whitespace.
+        /// </remarks>
+        protected async Task<string> ReadELMLine()
+        {
+            // (MaxReceiveSize * 2) + 2 for Checksum + longest possible prompt. Minimum prompt 2 CR + 1 Prompt, +2 extra
+            int maxPayload = (MaxReceiveSize * 2) + 7;
+
+            // A buffer to receive a single byte.
+            byte[] b = new byte[1];
+
+            // Use StringBuilder to collect the bytes.
+            StringBuilder builtString = new StringBuilder();
+
+            for (int i = 0; i < maxPayload; i++)
+            {
+                // Receive a single byte.
+                await this.Port.Receive(b, 0, 1);
+
+                // Is it the prompt '>'.
+                if (b[0] == '>')
+                {
+                    // Prompt found, we're done.
+                    break;
+                }
+
+                // Is it a CR
+                if (b[0] == 13)
+                {
+                    // CR found, replace with space.
+                    b[0] = 32;
+                }
+
+                // Printable characters only.
+                if (b[0] >= 32 && b[0] <= 126)
+                {
+                    // Append it to builtString.
+                    builtString.Append((char)b[0]);
+                }
+            }
+
+            // Convert to string, trim and return
+            return builtString.ToString().Trim();
+        }
+
+        /// <summary>
+        /// Collects a line with ReadELMLine() and converts it to a Message
+        /// </summary>
+        protected async Task<Response<Message>> ReadELMPacket()
+        {
+            //this.Logger.AddDebugMessage("Trace: ReadELMPacket");
+
+            string response = await ReadELMLine();
+
+            byte[] message = response.ToBytes();
+
+            return Response.Create(ResponseStatus.Success, new Message(message));
+        }
+
+        /// <summary>
+        /// Process responses from the ELM/ST devices.
+        /// </summary>
+        protected bool ProcessResponse(string rawResponse, string context, bool allowEmpty = false)
+        {
+            if (string.IsNullOrWhiteSpace(rawResponse))
+            {
+                if (allowEmpty)
+                {
+                    this.Logger.AddDebugMessage("Empty response to " + context + ". OK.");
+                    return true;
+                }
+                else
+                {
+                    this.Logger.AddDebugMessage("Empty response to " + context + ". That's not OK.");
+                    return false;
+                }
+            }
+
+            if (rawResponse == "OK")
+            {
+                return true;
+            }
+
+            // We sent successfully, but the PCM didn't reply immediately.
+            if (rawResponse == "NO DATA")
+            {
+                return true;
+            }
+
+            string[] segments = rawResponse.Split('<');
+            foreach (string segment in segments)
+            {
+                if (segment.IsHex())
+                {
+                    string[] hexResponses = segment.Split(' ');
+                    foreach (string singleHexResponse in hexResponses)
+                    {
+                        byte[] deviceResponseBytes = singleHexResponse.ToBytes();
+                        if (deviceResponseBytes.Length > 0)
+                        {
+                            Array.Resize(ref deviceResponseBytes, deviceResponseBytes.Length - 1); // remove checksum byte
+                        }
+
+                        this.Logger.AddDebugMessage("RX: " + deviceResponseBytes.ToHex());
+
+                        Message response = new Message(deviceResponseBytes);
+                        this.enqueue(response);
+                    }
+
+                    return true;
+                }
+
+                if (segment.EndsWith("OK"))
+                {
+                    this.Logger.AddDebugMessage("WTF: Response not valid, but ends with OK.");
+                    return true;
+                }
+
+                this.Logger.AddDebugMessage(
+                    string.Format(
+                        "Unexpected response to {0}: {1}",
+                        context,
+                        segment));
+            }
+
+            return false;
+        }
+
+    }
 }